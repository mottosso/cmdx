# -*- coding: utf-8 -*-
import os
import sys
import json
import time
import math
import types
import logging
import traceback
import operator
from functools import wraps

from maya import cmds
from maya.api import OpenMaya as om, OpenMayaAnim as oma
from maya import OpenMaya as om1

PY3 = sys.version_info[0] == 3

# Bypass assertion error on unsupported Maya versions
IGNORE_VERSION = bool(os.getenv("CMDX_IGNORE_VERSION"))

# Output profiling information to console
# CAREFUL! This will flood your console. Use sparingly.
TIMINGS = bool(os.getenv("CMDX_TIMINGS"))

# Do not perform any caching of nodes or plugs
SAFE_MODE = bool(os.getenv("CMDX_SAFE_MODE"))

# Increase performance by not protecting against
# fatal crashes (e.g. operations on deleted nodes)
# This can be useful when you know for certain that a
# series of operations will happen in isolation, such
# as during an auto rigging build or export process.
ROGUE_MODE = not SAFE_MODE and bool(os.getenv("CMDX_ROGUE_MODE"))

# Increase performance by not bothering to free up unused memory
MEMORY_HOG_MODE = not SAFE_MODE and bool(os.getenv("CMDX_MEMORY_HOG_MODE"))

ENABLE_PEP8 = True

# Support undo/redo
ENABLE_UNDO = not SAFE_MODE

# Required
ENABLE_NODE_REUSE = True
ENABLE_PLUG_REUSE = True

if PY3:
    string_types = str,
else:
    string_types = str, basestring, unicode

__version__ = "0.3.0"

try:
    __maya_version__ = int(cmds.about(version=True))
except (AttributeError, ValueError):
    __maya_version__ = 2015  # E.g. Preview Release 95

if not IGNORE_VERSION:
    assert __maya_version__ >= 2015, "Requires Maya 2015 or newer"

self = sys.modules[__name__]
self.installed = False
log = logging.getLogger("cmdx")

# Accessible via `cmdx.NodeReuseCount` etc.
Stats = self
Stats.NodeInitCount = 0
Stats.NodeReuseCount = 0
Stats.PlugReuseCount = 0
Stats.LastTiming = None

# Node reuse depends on this member
if ENABLE_NODE_REUSE and not hasattr(om, "MObjectHandle"):
    log.warning("Disabling node reuse (OpenMaya.MObjectHandle not found)")
    ENABLE_NODE_REUSE = False

TimeUnit = om.MTime.uiUnit()
DistanceUnit = om.MDistance.uiUnit()
AngleUnit = om.MAngle.uiUnit()

ExistError = type("ExistError", (RuntimeError,), {})
DoNothing = None

# Reusable objects, for performance
GlobalDagNode = om.MFnDagNode()
GlobalDependencyNode = om.MFnDependencyNode()

First = 0
Last = -1

# Animation curve interpolation, from MFnAnimCurve::TangentType
Stepped = 5
Linear = 2
Smooth = 4

history = dict()


class ModifierError(RuntimeError):
    def __init__(self, history):
        tasklist = list()
        for task in history:
            cmd, args, kwargs = task
            tasklist += [
                "%s(%s)" % (cmd, ", ".join(map(repr, args)))
            ]

        message = (
            "An unexpected internal failure occurred, "
            "these tasks were attempted:\n- " +
            "\n- ".join(tasklist)
        )

        self.history = history
        super(ModifierError, self).__init__(message)


def withTiming(text="{func}() {time:.2f} ns"):
    """Append timing information to a function

    Example:
        @withTiming()
        def function():
            pass

    """

    def timings_decorator(func):
        if not TIMINGS:
            # Do not wrap the function.
            # This yields zero cost to runtime performance
            return func

        @wraps(func)
        def func_wrapper(*args, **kwargs):
            t0 = time.clock()

            try:
                return func(*args, **kwargs)
            finally:
                t1 = time.clock()
                duration = (t1 - t0) * 10 ** 6  # microseconds

                Stats.LastTiming = duration

                log.debug(
                    text.format(func=func.__name__,
                                time=duration)
                )

        return func_wrapper
    return timings_decorator


def protected(func):
    """Prevent fatal crashes from illegal access to deleted nodes"""
    if ROGUE_MODE:
        return func

    @wraps(func)
    def func_wrapper(*args, **kwargs):
        if args[0]._destroyed:
            raise ExistError("Cannot perform operation on deleted node")
        return func(*args, **kwargs)

    return func_wrapper


class _Type(int):
    """Facilitate use of isinstance(space, _Type)"""


kDagNode = _Type(om.MFn.kDagNode)
kShape = _Type(om.MFn.kShape)
kTransform = _Type(om.MFn.kTransform)
kJoint = _Type(om.MFn.kJoint)


class _Space(int):
    """Facilitate use of isinstance(space, _Space)"""


# Spaces
World = _Space(om.MSpace.kWorld)
Object = _Space(om.MSpace.kObject)
Transform = _Space(om.MSpace.kTransform)
PostTransform = _Space(om.MSpace.kPostTransform)
PreTransform = _Space(om.MSpace.kPreTransform)

kWorld = World
kObject = Object
kTransform = Transform
kPostTransform = PostTransform
kPreTransform = PreTransform

kXYZ = om.MEulerRotation.kXYZ
kYZX = om.MEulerRotation.kYZX
kZXY = om.MEulerRotation.kZXY
kXZY = om.MEulerRotation.kXZY
kYXZ = om.MEulerRotation.kYXZ
kZYX = om.MEulerRotation.kZYX


class _Unit(int):
    """A Maya unit, for unit-attributes such as Angle and Distance

    Because the resulting classes are subclasses of `int`, there
    is virtually no run-time performance penalty to using it as
    an integer. No additional Python is called, most notably when
    passing the integer class to the Maya C++ binding (which wouldn't
    call our overridden methods anyway).

    The added overhead to import time is neglible.

    """

    def __new__(cls, unit, enum):
        self = super(_Unit, cls).__new__(cls, enum)
        self._unit = unit
        return self

    def __call__(self, enum):
        return self._unit(enum, self)


# Angular units
Degrees = _Unit(om.MAngle, om.MAngle.kDegrees)
Radians = _Unit(om.MAngle, om.MAngle.kRadians)
AngularMinutes = _Unit(om.MAngle, om.MAngle.kAngMinutes)
AngularSeconds = _Unit(om.MAngle, om.MAngle.kAngSeconds)

# Distance units
Millimeters = _Unit(om.MDistance, om.MDistance.kMillimeters)
Centimeters = _Unit(om.MDistance, om.MDistance.kCentimeters)
Meters = _Unit(om.MDistance, om.MDistance.kMeters)
Kilometers = _Unit(om.MDistance, om.MDistance.kKilometers)
Inches = _Unit(om.MDistance, om.MDistance.kInches)
Feet = _Unit(om.MDistance, om.MDistance.kFeet)
Miles = _Unit(om.MDistance, om.MDistance.kMiles)
Yards = _Unit(om.MDistance, om.MDistance.kYards)

_Cached = type("Cached", (object,), {})  # For isinstance(x, _Cached)
Cached = _Cached()


class Singleton(type):
    """Re-use previous instances of Node

    Cost: 14 microseconds

    This enables persistent state of each node, even when
    a node is discovered at a later time, such as via
    :func:`DagNode.parent()` or :func:`DagNode.descendents()`

    Arguments:
        mobject (MObject): Maya API object to wrap
        exists (bool, optional): Whether or not to search for
            an existing Python instance of this node

    Example:
        >>> nodeA = createNode("transform", name="myNode")
        >>> nodeB = createNode("transform", parent=nodeA)
        >>> encode("|myNode") is nodeA
        True
        >>> nodeB.parent() is nodeA
        True

    """

    _instances = {}

    @withTiming()
    def __call__(cls, mobject, exists=True, modifier=None):
        handle = om.MObjectHandle(mobject)
        hsh = handle.hashCode()
        hx = "%x" % hsh

        if exists and handle.isValid():
            try:
                node = cls._instances[hx]
                assert not node._destroyed
            except KeyError:
                pass
            except AssertionError:
                pass
            else:
                Stats.NodeReuseCount += 1
                node._removed = False
                return node

        # It didn't exist, let's create one
        # But first, make sure we instantiate the right type
        if mobject.hasFn(om.MFn.kDagNode):
            sup = DagNode
        elif mobject.hasFn(om.MFn.kSet):
            sup = ObjectSet
        elif mobject.hasFn(om.MFn.kAnimCurve):
            sup = AnimCurve
        else:
            sup = Node

        self = super(Singleton, sup).__call__(mobject, exists, modifier)
        self._hashCode = hsh
        self._hexStr = hx
        cls._instances[hx] = self
        return self


class Node(object):
    """A Maya dependency node

    Example:
        >>> _ = cmds.file(new=True, force=True)
        >>> decompose = createNode("decomposeMatrix", name="decompose")
        >>> str(decompose)
        'decompose'
        >>> alias = encode(decompose.name())
        >>> decompose == alias
        True
        >>> transform = createNode("transform")
        >>> transform["tx"] = 5
        >>> transform["worldMatrix"][0] >> decompose["inputMatrix"]
        >>> decompose["outputTranslate"]
        (5.0, 0.0, 0.0)

    """

    if ENABLE_NODE_REUSE:
        __metaclass__ = Singleton

    _Fn = om.MFnDependencyNode

    # Module-level cache of previously created instances of Node
    _Cache = dict()

    def __eq__(self, other):
        """MObject supports this operator explicitly"""
        try:
            # Better to ask forgivness than permission
            return self._mobject == other._mobject
        except AttributeError:
            return str(self) == str(other)

    def __ne__(self, other):
        try:
            return self._mobject != other._mobject
        except AttributeError:
            return str(self) != str(other)

    def __str__(self):
        return self.name()

    def __repr__(self):
        return self.name()

    def __add__(self, other):
        """Support legacy + '.attr' behavior

        Example:
            >>> node = createNode("transform")
            >>> getAttr(node + ".tx")
            0.0
            >>> delete(node)

        """

        return self[other.strip(".")]

    def __contains__(self, other):
        """Does the attribute `other` exist?"""

        return self.hasAttr(other)

    def __getitem__(self, key):
        """Get plug from self

        Arguments:
            key (str, tuple): String lookup of attribute,
                optionally pass tuple to include unit.

        Example:
            >>> node = createNode("transform")
            >>> node["translate"] = (1, 1, 1)
            >>> node["translate", Meters]
            (0.01, 0.01, 0.01)

        """

        unit = None
        cached = False
        if isinstance(key, (list, tuple)):
            key, items = key[0], key[1:]

            for item in items:
                if isinstance(item, _Unit):
                    unit = item
                elif isinstance(item, _Cached):
                    cached = True

        if cached:
            try:
                return CachedPlug(self._state["values"][key, unit])
            except KeyError:
                log.warning("No previous value found")

        try:
            plug = self.findPlug(key)
        except RuntimeError:
            raise ExistError("%s.%s" % (self.path(), key))

        return Plug(self, plug, unit=unit, key=key, modifier=self._modifier)

    def __setitem__(self, key, value):
        """Support item assignment of new attributes or values

        Example:
            >>> _ = cmds.file(new=True, force=True)
            >>> node = createNode("transform", name="myNode")
            >>> node["myAttr"] = Double(default=1.0)
            >>> node["myAttr"] == 1.0
            True
            >>> node["rotateX", Degrees] = 1.0
            >>> node["rotateX"] = Degrees(1)
            >>> node["rotateX", Degrees]
            1.0
            >>> node["myDist"] = Distance()
            >>> node["myDist"] = node["translateX"]
            >>> node["myDist", Centimeters] = node["translateX", Meters]
            >>> round(node["rotateX", Radians], 3)
            0.017
            >>> node["myDist"] = Distance()
            Traceback (most recent call last):
            ...
            ExistError: myDist
            >>> node["notExist"] = 5
            Traceback (most recent call last):
            ...
            ExistError: |myNode.notExist
            >>> delete(node)

        """

        if isinstance(value, Plug):
            value = value.read()

        unit = None
        if isinstance(key, (list, tuple)):
            key, unit = key

            # Convert value to the given unit
            if isinstance(value, (list, tuple)):
                value = list(unit(v) for v in value)
            else:
                value = unit(value)

        # Create a new attribute
        elif isinstance(value, (tuple, list)):
            if isinstance(value[0], type):
                if issubclass(value[0], _AbstractAttribute):
                    Attribute, kwargs = value
                    attr = Attribute(key, **kwargs).create()

                    try:
                        return self.addAttr(attr)

                    except RuntimeError:
                        # NOTE: I can't be sure this is the only occasion
                        # where this exception is thrown. Stay catious.
                        raise ExistError(key)

        try:
            plug = self.findPlug(key)
        except RuntimeError:
            raise ExistError("%s.%s" % (self.path(), key))

        plug = Plug(self, plug, unit=unit)

        if not getattr(self._modifier, "isDone", True):

            # Only a few attribute types are supported by a modifier
            if _python_to_mod(value, plug, self._modifier._modifier):
                return
            else:
                log.warning(
                    "Could not write %s via modifier, writing directly.."
                    % plug
                )

        # Else, write it immediately
        plug.write(value)

    def _onDestroyed(self, mobject):
        self._destroyed = True

        om.MMessage.removeCallbacks(self._state["callbacks"])

        for callback in self.onDestroyed:
            try:
                callback(self)
            except Exception:
                traceback.print_exc()

    def _onRemoved(self, mobject, modifier, _=None):
        self._removed = True

        for callback in self.onRemoved:
            try:
                callback()
            except Exception:
                traceback.print_exc()

    def __delitem__(self, key):
        self.deleteAttr(key)

    @withTiming()
    def __init__(self, mobject, exists=True, modifier=None):
        """Initialise Node

        Private members:
            mobject (om.MObject): Wrap this MObject
            fn (om.MFnDependencyNode): The corresponding function set
            modifier (om.MDagModifier, optional): Operations are
                deferred to this modifier.
            destroyed (bool): Has this node been destroyed by Maya?
            state (dict): Optional state for performance

        """

        self._mobject = mobject
        self._fn = self._Fn(mobject)
        self._modifier = modifier
        self._destroyed = False
        self._removed = False
        self._hashCode = None
        self._state = {
            "plugs": dict(),
            "values": dict(),
            "callbacks": list()
        }

        # End-user, transient metadata
        self.data = {}

        # Callbacks
        self.onDestroyed = list()
        self.onRemoved = list()

        Stats.NodeInitCount += 1

        self._state["callbacks"] += [
            # Monitor node deletion, to prevent accidental
            # use of MObject past its lifetime which may
            # result in a fatal crash.
            om.MNodeMessage.addNodeDestroyedCallback(
                mobject,
                self._onDestroyed,  # func
                None  # clientData
            ) if not ROGUE_MODE else 0,

            om.MNodeMessage.addNodeAboutToDeleteCallback(
                mobject,
                self._onRemoved,
                None
            ),
        ]

    def object(self):
        """Return MObject of this node"""
        return self._mobject

    def isAlive(self):
        """The node exists somewhere in memory"""
        return not self._destroyed

    @property
    def destroyed(self):
        return self._destroyed

    @property
    def exists(self):
        """The node exists in both memory *and* scene

        Example:
            >>> node = createNode("joint")
            >>> node.exists
            True
            >>> cmds.delete(str(node))
            >>> node.exists
            False
            >>> node.destroyed
            False
            >>> _ = cmds.file(new=True, force=True)
            >>> node.exists
            False
            >>> node.destroyed
            True

        """

        return not self._removed

    @property
    def removed(self):
        return self._removed

    @property
    def hashCode(self):
        """Return MObjectHandle.hashCode of this node

        This a guaranteed-unique integer (long in Python 2)
        similar to the UUID of Maya 2016

        """

        return self._hashCode

    @property
    def hexStr(self):
        """Return unique hashCode as hexadecimal string

        Example:
            >>> node = createNode("transform")
            >>> node.hexStr == format(node.hashCode, "x")
            True

        """

        return self._hexStr

    # Alias
    code = hashCode
    hex = hexStr

    @property
    def typeId(self):
        """Return the native maya.api.MTypeId of this node

        Example:
            >>> node = createNode("transform")
            >>> node.typeId == tTransform
            True

        """

        return self._fn.typeId

    @property
    def typeName(self):
        return self._fn.typeName

    def isA(self, type):
        """Evaluate whether self is of `type`

        Arguments:
            type (int): MFn function set constant

        Example:
            >>> node = createNode("transform")
            >>> node.isA(kTransform)
            True
            >>> node.isA(kShape)
            False

        """

        return self._mobject.hasFn(type)

    def lock(self, value=True):
        self._fn.isLocked = value

    def isLocked(self):
        return self._fn.isLocked

    @property
    def storable(self):
        """Whether or not to save this node with the file"""

        # How is this value queried?
        return None

    @storable.setter
    def storable(self, value):

        # The original function is a double negative
        self._fn.setDoNotWrite(not bool(value))

    # Module-level branch; evaluated on import
    if ENABLE_PLUG_REUSE:
        @withTiming("findPlug() reuse {time:.4f} ns")
        def findPlug(self, name, cached=False):
            """Cache previously found plugs, for performance

            Cost: 4.9 microseconds/call

            Part of the time taken in querying an attribute is the
            act of finding a plug given its name as a string.

            This causes a 25% reduction in time taken for repeated
            attribute queries. Though keep in mind that state is stored
            in the `cmdx` object which currently does not survive rediscovery.
            That is, if a node is created and later discovered through a call
            to `encode`, then the original and discovered nodes carry one
            state each.

            Additional challenges include storing the same plug for both
            long and short name of said attribute, which is currently not
            the case.

            Arguments:
                name (str): Name of plug to find
                cached (bool, optional): Return cached plug, or
                    throw an exception. Default to False, which
                    means it will run Maya's findPlug() and cache
                    the result.
                safe (bool, optional): Always find the plug through
                    Maya's API, defaults to False. This will not perform
                    any caching and is intended for use during debugging
                    to spot whether caching is causing trouble.

            Example:
                >>> node = createNode("transform")
                >>> node.findPlug("translateX", cached=True)
                Traceback (most recent call last):
                ...
                KeyError: "'translateX' not cached"
                >>> plug1 = node.findPlug("translateX")
                >>> isinstance(plug1, om.MPlug)
                True
                >>> plug1 is node.findPlug("translateX")
                True
                >>> plug1 is node.findPlug("translateX", cached=True)
                True

            """

            try:
                existing = self._state["plugs"][name]
                Stats.PlugReuseCount += 1
                return existing
            except KeyError:
                if cached:
                    raise KeyError("'%s' not cached" % name)

            plug = self._fn.findPlug(name, False)
            self._state["plugs"][name] = plug

            return plug

    else:
        @withTiming("findPlug() no reuse {time:.4f} ns")
        def findPlug(self, name):
            """Always lookup plug by name

            Cost: 27.7 microseconds/call

            """

            return self._fn.findPlug(name, False)

    def clear(self):
        """Clear transient state

        A node may cache previously queried values for performance
        at the expense of memory. This method erases any cached
        values, freeing up memory at the expense of performance.

        Example:
            >>> node = createNode("transform")
            >>> node["translateX"] = 5
            >>> node["translateX"]
            5.0
            >>> # Plug was reused
            >>> node["translateX"]
            5.0
            >>> # Value was reused
            >>> node.clear()
            >>> node["translateX"]
            5.0
            >>> # Plug and value was recomputed

        """

        self._state["plugs"].clear()
        self._state["values"].clear()

    @protected
    def name(self, namespace=True):
        """Return the name of this node, without namespace

        Example:
            >>> node = createNode("transform", name="myName")
            >>> node.name()
            u'myName'

        """

        if namespace:
            return self._fn.name()
        else:
            return self._fn.name().rsplit(":", 1)[-1]

    def namespace(self):
        """Get namespace of node

        Example:
            >>> _ = cmds.file(new=True, force=True)
            >>> node = createNode("transform", name="myNode")
            >>> node.namespace()
            u''
            >>> _ = cmds.namespace(add=":A")
            >>> _ = cmds.namespace(add=":A:B")
            >>> node = createNode("transform", name=":A:B:myNode")
            >>> node.namespace()
            u'A:B'

        """

        name = self._fn.name()

        if ":" in name:
            # Else it will return name as-is, as namespace
            # E.g. Ryan_:leftHand -> Ryan_, but :leftHand -> leftHand
            return name.rsplit(":", 1)[0]

        return type(name)()

    # Alias
    path = name

    def update(self, attrs):
        """Add `attrs` to self

        Arguments:
            attrs (dict): Key/value pairs of name and attribute

        Example:
            >>> node = createNode("transform")
            >>> node.update({
            ...   "translateX": 1.0,
            ...   "translateY": 1.0,
            ...   "translateZ": 5.0,
            ... })
            ...
            >>> node["tx"] == 1.0
            True

        """

        for key, value in attrs.items():
            self[key] = value

    def pop(self, key):
        """Delete an attribute

        Arguments:
            key (str): Name of attribute to delete

        Example:
            >>> node = createNode("transform")
            >>> node["myAttr"] = Double()
            >>> node.pop("myAttr")
            >>> node.hasAttr("myAttr")
            False

        """

        del self[key]

    def dump(self, ignore_error=True):
        """Return dictionary of all attributes

        Example:
            >>> import json
            >>> _ = cmds.file(new=True, force=True)
            >>> node = createNode("choice")
            >>> dump = node.dump()
            >>> isinstance(dump, dict)
            True
            >>> dump["choice1.caching"]
            False

        """

        attrs = {}
        count = self._fn.attributeCount()
        for index in range(count):
            obj = self._fn.attribute(index)
            plug = self._fn.findPlug(obj, False)

            try:
                value = Plug(self, plug).read()
            except (RuntimeError, TypeError):
                # TODO: Support more types of attributes,
                # such that this doesn't need to happen.
                value = None

                if not ignore_error:
                    raise

            attrs[plug.name()] = value

        return attrs

    def dumps(self, indent=4, sortKeys=True):
        """Return a JSON compatible dictionary of all attributes"""
        return json.dumps(self.dump(), indent=indent, sort_keys=sortKeys)

    def type(self):
        """Return type name

        Example:
            >>> node = createNode("choice")
            >>> node.type()
            u'choice'

        """

        return self._fn.typeName

    def addAttr(self, attr):
        """Add a new dynamic attribute to node

        Arguments:
            attr (Plug): Add this attribute

        Example:
            >>> node = createNode("transform")
            >>> attr = Double("myAttr", default=5.0)
            >>> node.addAttr(attr)
            >>> node["myAttr"] == 5.0
            True

        """

        if isinstance(attr, _AbstractAttribute):
            attr = attr.create()

        self._fn.addAttribute(attr)

    def hasAttr(self, attr):
        """Return whether or not `attr` exists

        Arguments:
            attr (str): Name of attribute to check

        Example:
            >>> node = createNode("transform")
            >>> node.hasAttr("mysteryAttribute")
            False
            >>> node.hasAttr("translateX")
            True
            >>> node["myAttr"] = Double()  # Dynamic attribute
            >>> node.hasAttr("myAttr")
            True

        """

        return self._fn.hasAttribute(attr)

    def deleteAttr(self, attr):
        """Delete `attr` from node

        Arguments:
            attr (Plug): Attribute to remove

        Example:
            >>> node = createNode("transform")
            >>> node["myAttr"] = Double()
            >>> node.deleteAttr("myAttr")
            >>> node.hasAttr("myAttr")
            False

        """

        if not isinstance(attr, Plug):
            attr = self[attr]

        attribute = attr._mplug.attribute()
        self._fn.removeAttribute(attribute)

    def connections(self, type=None, unit=None, plugs=False):
        """Yield plugs of node with a connection to any other plug

        Arguments:
            unit (int, optional): Return plug in this unit,
                e.g. Meters or Radians
            type (str, optional): Restrict output to nodes of this type,
                e.g. "transform" or "mesh"
            plugs (bool, optional): Return plugs, rather than nodes

        Example:
            >>> _ = cmds.file(new=True, force=True)
            >>> a = createNode("transform", name="A")
            >>> b = createNode("multDoubleLinear", name="B")
            >>> a["ihi"] << b["ihi"]
            >>> list(a.connections()) == [b]
            True
            >>> list(b.connections()) == [a]
            True
            >>> a.connection() == b
            True

        """

        for plug in self._fn.getConnections():
            mobject = plug.node()
            node = Node(mobject)

            if not type or type == node._fn.typeName:
                plug = Plug(node, plug, unit)
                for connection in plug.connections(plugs=plugs):
                    yield connection

    def connection(self, type=None, unit=None, plug=False):
        """Singular version of :func:`connections()`"""
        return next(self.connections(type, unit, plug), None)

    def rename(self, name):
        if not getattr(self._modifier, "isDone", True):
            return self._modifier.rename(self, name)

        mod = om.MDGModifier()
        mod.renameNode(self._mobject, name)
        mod.doIt()

    if ENABLE_PEP8:
        is_alive = isAlive
        hex_str = hexStr
        hash_code = hashCode
        type_id = typeId
        type_name = typeName
        is_a = isA
        is_locked = isLocked
        find_plug = findPlug
        add_attr = addAttr
        has_attr = hasAttr
        delete_attr = deleteAttr


class DagNode(Node):
    """A Maya DAG node

    The difference between this and Node is that a DagNode
    can have one or more children and one parent (multiple
    parents not supported).

    Example:
        >>> _ = cmds.file(new=True, force=True)
        >>> parent = createNode("transform")
        >>> child = createNode("transform", parent=parent)
        >>> child.parent() == parent
        True
        >>> next(parent.children()) == child
        True
        >>> parent.child() == child
        True
        >>> sibling = createNode("transform", parent=parent)
        >>> child.sibling() == sibling
        True
        >>> shape = createNode("mesh", parent=child)
        >>> child.shape() == shape
        True
        >>> shape.parent() == child
        True

    """

    _Fn = om.MFnDagNode

    def __str__(self):
        return self.path()

    def __repr__(self):
        return self.path()

    @protected
    def path(self):
        """Return full path to node

        Example:
            >>> parent = createNode("transform", "myParent")
            >>> child = createNode("transform", "myChild", parent=parent)
            >>> child.name()
            u'myChild'
            >>> child.path()
            u'|myParent|myChild'

        """

        return self._fn.fullPathName()

    @protected
    def dagPath(self):
        """Return a om.MDagPath for this node

        Example:
            >>> _ = cmds.file(new=True, force=True)
            >>> parent = createNode("transform", name="Parent")
            >>> child = createNode("transform", name="Child", parent=parent)
            >>> path = child.dagPath()
            >>> str(path)
            'Child'
            >>> str(path.pop())
            'Parent'

        """

        return om.MDagPath.getAPathTo(self._mobject)

    @protected
    def shortestPath(self):
        """Return shortest unique path to node

        Example:
            >>> _ = cmds.file(new=True, force=True)
            >>> parent = createNode("transform", name="myParent")
            >>> child = createNode("transform", name="myChild", parent=parent)
            >>> child.shortestPath()
            u'myChild'
            >>> child = createNode("transform", name="myChild")
            >>> # Now `myChild` could refer to more than a single node
            >>> child.shortestPath()
            u'|myChild'

        """

        return self._fn.partialPathName()

    @property
    def level(self):
        """Return the number of parents this DAG node has

        Example:
            >>> parent = createNode("transform")
            >>> child = createNode("transform", parent=parent)
            >>> child.level
            1
            >>> parent.level
            0

        """

        return self.path().count("|") - 1

    def hide(self):
        """Set visibility to False"""
        self["visibility"] = False

    def show(self):
        """Set visibility to True"""
        self["visibility"] = True

    def addChild(self, child, index=Last):
        """Add `child` to self

        Arguments:
            child (Node): Child to add
            index (int, optional): Physical location in hierarchy,
                defaults to cmdx.Last

        Example:
            >>> parent = createNode("transform")
            >>> child = createNode("transform")
            >>> parent.addChild(child)

        """

        mobject = child._mobject
        self._fn.addChild(mobject, index)

    def assembly(self):
        """Return the top-level parent of node

        Example:
            >>> parent1 = createNode("transform")
            >>> parent2 = createNode("transform")
            >>> child = createNode("transform", parent=parent1)
            >>> grandchild = createNode("transform", parent=child)
            >>> child.assembly() == parent1
            True
            >>> parent2.assembly() == parent2
            True

        """

        path = self._fn.getPath()

        root = None
        for level in range(path.length() - 1):
            root = path.pop()

        return self.__class__(root.node()) if root else self

    def transform(self, space=Object, time=None):
        """Return TransformationMatrix"""
        plug = self["worldMatrix"][0] if space == World else self["matrix"]
        return TransformationMatrix(plug.asMatrix(time))

    def mapFrom(self, other, time=None):
        """Return TransformationMatrix of `other` relative self

        Example:
            >>> a = createNode("transform")
            >>> b = createNode("transform")
            >>> a["translate"] = (0, 5, 0)
            >>> b["translate"] = (0, -5, 0)
            >>> delta = a.mapFrom(b)
            >>> delta.translation()[1]
            10.0
            >>> a = createNode("transform")
            >>> b = createNode("transform")
            >>> a["translate"] = (0, 5, 0)
            >>> b["translate"] = (0, -15, 0)
            >>> delta = a.mapFrom(b)
            >>> delta.translation()[1]
            20.0

        """

        a = self["worldMatrix"][0].asMatrix(time)
        b = other["worldInverseMatrix"][0].asMatrix(time)
        delta = a * b
        return TransformationMatrix(delta)

    def mapTo(self, other, time=None):
        """Return TransformationMatrix of self relative `other`

        See :func:`mapFrom` for examples.

        """

        return other.mapFrom(self, time)

    # Alias
    root = assembly

    def parent(self, type=None):
        """Return parent of node

        Arguments:
            type (str, optional): Return parent, only if it matches this type

        Example:
            >>> parent = createNode("transform")
            >>> child = createNode("transform", parent=parent)
            >>> child.parent() == parent
            True
            >>> not child.parent(type="camera")
            True
            >>> parent.parent()

        """

        mobject = self._fn.parent(0)

        if mobject.apiType() == om.MFn.kWorld:
            return

        cls = self.__class__

        if not type or type == self._fn.__class__(mobject).typeName:
            return cls(mobject)

<<<<<<< HEAD
    def children(self, type=None, filter=om.MFn.kTransform, contains=None):
=======
    def children(self, type=None, filter=om.MFn.kTransform, query=None):
>>>>>>> 63f97bc5
        """Return children of node

        All returned children are transform nodes, as specified by the
        `filter` argument. For shapes, use the :func:`shapes` method.
        The `contains` argument only returns transform nodes containing
        a shape of the type provided.

        Arguments:
            type (str, optional): Return only children that match this type
            filter (int, optional): Return only children with this function set
<<<<<<< HEAD
            contains (str, optional): Child must have a shape of this type
=======
            query (dict, optional): Limit output to nodes with these attributes
>>>>>>> 63f97bc5

        Example:
            >>> _ = cmds.file(new=True, force=True)
            >>> a = createNode("transform", "a")
            >>> b = createNode("transform", "b", parent=a)
            >>> c = createNode("transform", "c", parent=a)
            >>> d = createNode("mesh", "d", parent=c)
            >>> list(a.children()) == [b, c]
            True
            >>> a.child() == b
            True
            >>> c.child(type="mesh")
            >>> c.child(type="mesh", filter=None) == d
            True
            >>> c.child(type=("mesh", "transform"), filter=None) == d
            True
            >>> a.child() == b
            True
            >>> a.child(contains="mesh") == c
            True
            >>> a.child(contains="nurbsCurve") is None
            True

        """

        # Shapes have no children
        if self.isA(kShape):
            return

        cls = DagNode
        Fn = self._fn.__class__
        op = operator.eq

        if isinstance(type, (tuple, list)):
            op = operator.contains

        other = "typeId" if isinstance(type, om.MTypeId) else "typeName"

        for index in range(self._fn.childCount()):
            try:
                mobject = self._fn.child(index)

            except RuntimeError:
                # TODO: Unsure of exactly when this happens
                log.warning(
                    "Child %d of %s not found, this is a bug" % (index, self)
                )
                raise

            if filter is not None and not mobject.hasFn(filter):
                continue

            if not type or op(type, getattr(Fn(mobject), other)):
                node = cls(mobject)
<<<<<<< HEAD
                if not contains or node.shape(type=contains):
                    yield node
=======

                if query is None:
                    yield node

                elif isinstance(query, dict):
                    if all(node[key] == value for key, value in query.items()):
                        yield node

                else:
                    if all(key in node for key in query):
                        yield node
>>>>>>> 63f97bc5

    def child(self, type=None, filter=om.MFn.kTransform, contains=None):
        return next(self.children(type, filter, contains), None)

    def shapes(self, type=None, query=None):
        return self.children(type, kShape, query)

    def shape(self, type=None):
        return next(self.shapes(type), None)

    def siblings(self, type=None, filter=om.MFn.kTransform):
        parent = self.parent()

        if parent is not None:
            for child in parent.children(type=type, filter=filter):
                if child != self:
                    yield child

    def sibling(self, type=None, filter=None):
        return next(self.siblings(type, filter), None)

    # Module-level expression; this isn't evaluated
    # at run-time, for that extra performance boost.
    if hasattr(om, "MItDag"):
        def descendents(self, type=None):
            """Faster and more efficient dependency graph traversal

            Requires Maya 2017+

            Example:
                >>> grandparent = createNode("transform")
                >>> parent = createNode("transform", parent=grandparent)
                >>> child = createNode("transform", parent=parent)
                >>> mesh = createNode("mesh", parent=child)
                >>> it = grandparent.descendents(type=tMesh)
                >>> next(it) == mesh
                True
                >>> next(it)
                Traceback (most recent call last):
                ...
                StopIteration

            """

            type = type or om.MFn.kInvalid
            typeName = None

            # Support filtering by typeName
            if isinstance(type, string_types):
                typeName = type
                type = om.MFn.kInvalid

            it = om.MItDag(om.MItDag.kDepthFirst, om.MFn.kInvalid)
            it.reset(
                self._mobject,
                om.MItDag.kDepthFirst,
                om.MIteratorType.kMObject
            )

            it.next()  # Skip self

            while not it.isDone():
                mobj = it.currentItem()
                node = DagNode(mobj)

                if typeName is None:
                    if not type or type == node._fn.typeId:
                        yield node
                else:
                    if not typeName or typeName == node._fn.typeName:
                        yield node

                it.next()

    else:
        def descendents(self, type=None):
            """Recursive, depth-first search; compliant with MItDag of 2017+

            Example:
                >>> grandparent = createNode("transform")
                >>> parent = createNode("transform", parent=grandparent)
                >>> child = createNode("transform", parent=parent)
                >>> mesh = createNode("mesh", parent=child)
                >>> it = grandparent.descendents(type=tMesh)
                >>> next(it) == mesh
                True
                >>> next(it)
                Traceback (most recent call last):
                ...
                StopIteration

            """

            def _descendents(node, children=None):
                children = children or list()
                children.append(node)
                for child in node.children(filter=None):
                    _descendents(child, children)

                return children

            # Support filtering by typeName
            typeName = None
            if isinstance(type, str):
                typeName = type
                type = om.MFn.kInvalid

            descendents = _descendents(self)[1:]  # Skip self

            for child in descendents:
                if typeName is None:
                    if not type or type == child._fn.typeId:
                        yield child
                else:
                    if not typeName or typeName == child._fn.typeName:
                        yield child

    def descendent(self, type=om.MFn.kInvalid):
        """Singular version of :func:`descendents()`

        A recursive, depth-first search.

        .. code-block:: python

            a
            |
            b---d
            |   |
            c   e

        Example:
            >>> _ = cmds.file(new=True, force=True)
            >>> a = createNode("transform", "a")
            >>> b = createNode("transform", "b", parent=a)
            >>> c = createNode("transform", "c", parent=b)
            >>> d = createNode("transform", "d", parent=b)
            >>> e = createNode("transform", "e", parent=d)
            >>> a.descendent() == a.child()
            True
            >>> list(a.descendents()) == [b, c, d, e]
            True
            >>> f = createNode("mesh", "f", parent=e)
            >>> list(a.descendents(type="mesh")) == [f]
            True

        """

        return next(self.descendents(type), None)

    def duplicate(self):
        return self.__class__(self._fn.duplicate())

    if ENABLE_PEP8:
        shortest_path = shortestPath
        add_child = addChild
        dag_path = dagPath
        map_from = mapFrom
        map_to = mapTo


class ObjectSet(Node):
    """Support set-type operations on Maya sets

    Caveats
        1. MFnSet was introduced in Maya 2016, this class backports
            that behaviour for Maya 2015 SP3

        2. Adding a DAG node as a DG node persists its function set
            such that when you query it, it'll return the name rather
            than the path.

            Therefore, when adding a node to an object set, it's important
            that it is added either a DAG or DG node depending on what it it.

            This class manages this automatically.

    """

    @protected
    def shortestPath(self):
        return self.name()

    def __iter__(self):
        for member in self.members():
            yield member

    def add(self, member):
        """Add single `member` to set

        Arguments:
            member (cmdx.Node): Node to add

        """

        return self.update([member])

    def remove(self, members):
        mobj = _encode1(self.name())
        selectionList = om1.MSelectionList()

        if not isinstance(members, (tuple, list)):
            selectionList.add(members.path())

        else:
            for member in members:
                selectionList.add(member.path())

        fn = om1.MFnSet(mobj)
        fn.removeMembers(selectionList)

    def update(self, members):
        """Add several `members` to set

        Arguments:
            members (list): Series of cmdx.Node instances

        """

        cmds.sets(list(map(str, members)), forceElement=self.path())

    def clear(self):
        """Remove all members from set"""
        mobj = _encode1(self.name())
        fn = om1.MFnSet(mobj)
        fn.clear()

    def sort(self, key=lambda o: (o.typeName, o.path())):
        """Sort members of set by `key`

        Arguments:
            key (lambda): See built-in `sorted(key)` for reference

        """

        members = sorted(
            self.members(),
            key=key
        )

        self.clear()
        self.update(members)

    def descendent(self, type=None):
        """Return the first descendent"""
        return next(self.descendents(type), None)

    def descendents(self, type=None):
        """Return hierarchy of objects in set"""
        for member in self.members(type=type):
            yield member

            try:
                for child in member.descendents(type=type):
                    yield child

            except AttributeError:
                continue

    def member(self, type=None):
        """Return the first member"""

        return next(self.members(type), None)

    def members(self, type=None):
        op = operator.eq
        other = "typeId"

        if isinstance(type, string_types):
            other = "typeName"

        if isinstance(type, (tuple, list)):
            op = operator.contains

        for node in cmds.sets(self.name(), query=True) or []:
            node = encode(node)

            if not type or op(type, getattr(node._fn, other)):
                yield node


class AnimCurve(Node):
    if __maya_version__ >= 2016:
        def __init__(self, mobj, exists=True, modifier=None):
            super(AnimCurve, self).__init__(mobj, exists, modifier)
            self._fna = oma.MFnAnimCurve(mobj)

        def key(self, time, value, interpolation=Linear):
            time = om.MTime(time, om.MTime.uiUnit())
            index = self._fna.find(time)

            if index:
                self._fna.setValue(index, value)
            else:
                self._fna.addKey(time, value, interpolation, interpolation)


class Plug(object):
    def __abs__(self):
        """Return absolute value of plug

        Example:
            >>> node = createNode("transform")
            >>> node["tx"] = -10
            >>> abs(node["tx"])
            10.0

        """

        return abs(self.read())

    def __bool__(self):
        """if plug:

        Example:
            >>> node = createNode("transform")
            >>> node["tx"] = 10
            >>> if node["tx"]:
            ...   True
            ...
            True

        """

        return bool(self.read())

    # Python 3
    __nonzero__ = __bool__

    def __float__(self):
        """Return plug as floating point value

        Example:
            >>> node = createNode("transform")
            >>> float(node["visibility"])
            1.0

        """

        return float(self.read())

    def __int__(self):
        """Return plug as int

        Example:
            >>> node = createNode("transform")
            >>> int(node["visibility"])
            1

        """

        return int(self.read())

    def __eq__(self, other):
        """Compare plug to `other`

        Example:
            >>> node = createNode("transform")
            >>> node["visibility"] == True
            True
            >>> node["visibility"] == node["nodeState"]
            False
            >>> node["visibility"] != node["nodeState"]
            True

        """

        if isinstance(other, Plug):
            other = other.read()
        return self.read() == other

    def __ne__(self, other):
        if isinstance(other, Plug):
            other = other.read()
        return self.read() != other

    def __neg__(self):
        """Negate unary operator

        Example:
            >>> node = createNode("transform")
            >>> node["visibility"] = 1
            >>> -node["visibility"]
            -1

        """

        return -self.read()

    def __div__(self, other):
        """Python 2.x division

        Example:
            >>> node = createNode("transform")
            >>> node["tx"] = 5
            >>> node["ty"] = 2
            >>> node["tx"] / node["ty"]
            2.5

        """

        if isinstance(other, Plug):
            other = other.read()
        return self.read() / other

    def __truediv__(self, other):
        """Float division, e.g. self / other"""
        if isinstance(other, Plug):
            other = other.read()
        return self.read() / other

    def __add__(self, other):
        """Support legacy add string to plug

        Note:
            Adding to short name is faster, e.g. node["t"] + "x",
            than adding to longName, e.g. node["translate"] + "X"

        Example:
            >>> node = createNode("transform")
            >>> node["tx"] = 5
            >>> node["translate"] + "X"
            5.0
            >>> node["t"] + "x"
            5.0
            >>> try:
            ...   node["t"] + node["r"]
            ... except TypeError:
            ...   error = True
            ...
            >>> error
            True

        """

        if isinstance(other, str):
            try:
                # E.g. node["t"] + "x"
                return self._node[self.name() + other]
            except ExistError:
                # E.g. node["translate"] + "X"
                return self._node[self.name(long=True) + other]

        raise TypeError(
            "unsupported operand type(s) for +: 'Plug' and '%s'"
            % type(other)
        )

    def __iadd__(self, other):
        """Support += operator, for .append()

        Example:
            >>> node = createNode("transform")
            >>> node["myArray"] = Double(array=True)
            >>> node["myArray"].append(1.0)
            >>> node["myArray"].extend([2.0, 3.0])
            >>> node["myArray"] += 5.1
            >>> node["myArray"] += [1.1, 2.3, 999.0]
            >>> node["myArray"][0]
            1.0
            >>> node["myArray"][6]
            999.0
            >>> node["myArray"][-1]
            999.0

        """

        if isinstance(other, (tuple, list)):
            for entry in other:
                self.append(entry)
        else:
            self.append(other)

        return self

    def __str__(self):
        """Return value as str

        Example:
            >>> node = createNode("transform")
            >>> str(node["tx"])
            '0.0'

        """

        return str(self.read())

    def __repr__(self):
        return str(self.read())

    def __rshift__(self, other):
        """Support connecting attributes via A >> B"""
        self.connect(other)

    def __lshift__(self, other):
        """Support connecting attributes via A << B"""
        other.connect(self)

    def __floordiv__(self, other):
        """Disconnect attribute via A // B

        Example:
            >>> nodeA = createNode("transform")
            >>> nodeB = createNode("transform")
            >>> nodeA["tx"] >> nodeB["tx"]
            >>> nodeA["tx"] = 5
            >>> nodeB["tx"] == 5
            True
            >>> nodeA["tx"] // nodeB["tx"]
            >>> nodeA["tx"] = 0
            >>> nodeB["tx"] == 5
            True

        """

        self.disconnect(other)

    def __iter__(self):
        """Iterate over value as a tuple

        Example:
            >>> node = createNode("transform")
            >>> node["translate"] = (0, 1, 2)
            >>> for index, axis in enumerate(node["translate"]):
            ...   assert axis == float(index)
            ...   assert isinstance(axis, Plug)
            ...
            >>> a = createNode("transform")
            >>> a["myArray"] = Message(array=True)
            >>> b = createNode("transform")
            >>> c = createNode("transform")
            >>> a["myArray"][0] << b["message"]
            >>> a["myArray"][1] << c["message"]
            >>> a["myArray"][0] in list(a["myArray"])
            True
            >>> a["myArray"][1] in list(a["myArray"])
            True
            >>> for single in node["visibility"]:
            ...   print(single)
            ...
            True
            >>> node = createNode("wtAddMatrix")
            >>> node["wtMatrix"][0]["weightIn"] = 1.0

        """

        if self._mplug.isArray:
            for index in range(self._mplug.evaluateNumElements()):
                yield self[index]

        elif self._mplug.isCompound:
            for index in range(self._mplug.numChildren()):
                yield self[index]

        else:
            values = self.read()

            # Facilitate single-value attributes
            values = values if isinstance(values, (tuple, list)) else [values]

            for value in values:
                yield value

    def __getitem__(self, index):
        """Read from child of array or compound plug

        Example:
            >>> _ = cmds.file(new=True, force=True)
            >>> node = createNode("transform", name="mynode")
            >>> node["translate"][0].read()
            0.0
            >>> node["visibility"][0]
            Traceback (most recent call last):
            ...
            TypeError: |mynode.visibility does not support indexing
            >>> node["translate"][2] = 5.1
            >>> node["translate"][2].read()
            5.1

        """

        cls = self.__class__

        if isinstance(index, int):
            # Support backwards-indexing
            if index < 0:
                index = self.count() - abs(index)

            if self._mplug.isArray:
                item = self._mplug.elementByLogicalIndex(index)
                return cls(self._node, item, self._unit)

            elif self._mplug.isCompound:
                item = self._mplug.child(index)
                return cls(self._node, item, self._unit)

            else:
                raise TypeError(
                    "%s does not support indexing" % self.path()
                )

        elif isinstance(index, string_types):
            # Compound attributes have no equivalent
            # to "MDependencyNode.findPlug()" and must
            # be searched by hand.
            if self._mplug.isCompound:
                for child in range(self._mplug.numChildren()):
                    child = self._mplug.child(child)
                    _, name = child.name().rsplit(".", 1)

                    if index == name:
                        return cls(self._node, child)

            else:
                raise TypeError("'%s' is not a compound attribute"
                                % self.path())

            raise ExistError("'%s' was not found" % index)

    def __setitem__(self, index, value):
        """Write to child of array or compound plug

        Example:
            >>> node = createNode("transform")
            >>> node["translate"][0] = 5
            >>> node["tx"]
            5.0

        """

        self[index].write(value)

    def __init__(self, node, mplug, unit=None, key=None, modifier=None):
        """A Maya plug

        Arguments:
            node (Node): Parent Node of plug
            mplug (maya.api.OpenMaya.MPlug): Internal Maya plug
            unit (int, optional): Unit with which to read plug

        """

        assert isinstance(node, Node), "%s is not a Node" % node

        self._node = node
        self._mplug = mplug
        self._unit = unit
        self._cached = None
        self._key = key
        self._modifier = modifier

    def plug(self):
        return self._mplug

    @property
    def isArray(self):
        return self._mplug.isArray

    @property
    def isCompound(self):
        return self._mplug.isCompound

    def append(self, value):
        """Add `value` to end of self, which is an array

        Arguments:
            value (object): If value, create a new entry and append it.
                If cmdx.Plug, create a new entry and connect it.

        Example:
            >>> _ = cmds.file(new=True, force=True)
            >>> node = createNode("transform", name="appendTest")
            >>> node["myArray"] = Double(array=True)
            >>> node["myArray"].append(1.0)
            >>> node["notArray"] = Double()
            >>> node["notArray"].append(2.0)
            Traceback (most recent call last):
            ...
            TypeError: "|appendTest.notArray" was not an array attribute

        """

        if not self._mplug.isArray:
            raise TypeError("\"%s\" was not an array attribute" % self.path())

        index = self.count()

        if isinstance(value, Plug):
            self[index] << value
        else:
            self[index].write(value)

    def extend(self, values):
        """Append multiple values to the end of an array

        Arguments:
            values (tuple): If values, create a new entry and append it.
                If cmdx.Plug's, create a new entry and connect it.

        Example:
            >>> node = createNode("transform")
            >>> node["myArray"] = Double(array=True)
            >>> node["myArray"].extend([1.0, 2.0, 3.0])
            >>> node["myArray"][0]
            1.0
            >>> node["myArray"][-1]
            3.0

        """

        for value in values:
            self.append(value)

    def count(self):
        return self._mplug.numElements()

    def asDouble(self):
        """Return plug as double (Python float)

        Example:
            >>> node = createNode("transform")
            >>> node["translateX"] = 5.0
            >>> node["translateX"].asDouble()
            5.0

        """

        return self._mplug.asDouble()

    def asMatrix(self, time=None):
        """Return plug as MMatrix

        Example:
            >>> node1 = createNode("transform")
            >>> node2 = createNode("transform", parent=node1)
            >>> node1["translate"] = (0, 5, 0)
            >>> node2["translate"] = (0, 5, 0)
            >>> plug1 = node1["matrix"]
            >>> plug2 = node2["worldMatrix"][0]
            >>> mat1 = plug1.asMatrix()
            >>> mat2 = plug2.asMatrix()
            >>> mat = mat1 * mat2
            >>> tm = TransformationMatrix(mat)
            >>> list(tm.translation())
            [0.0, 15.0, 0.0]

        """

        context = om.MDGContext.kNormal

        if time is not None:
            context = om.MDGContext(om.MTime(time, om.MTime.uiUnit()))

        return om.MFnMatrixData(self._mplug.asMObject(context)).matrix()

    def asTransformationMatrix(self, time=None):
        """Return plug as TransformationMatrix

        Example:
            >>> node = createNode("transform")
            >>> node["translateY"] = 12
            >>> node["rotate"] = 1
            >>> tm = node["matrix"].asTm()
            >>> map(round, tm.rotation())
            [1.0, 1.0, 1.0]
            >>> list(tm.translation())
            [0.0, 12.0, 0.0]

        """

        return TransformationMatrix(self.asMatrix(time))

    # Alias
    asTm = asTransformationMatrix

    def asEulerRotation(self, order=kXYZ, time=None):
        value = self.read(time=time)
        return om.MEulerRotation(value, order)

    def asQuaternion(self, time=None):
        pass

    def asVector(self):
        assert self.isArray or self.isCompound, "'%s' not an array" % self
        return Vector(self.read())

    @property
    def locked(self):
        return self._mplug.isLocked

    @locked.setter
    def locked(self, value):
        """Lock attribute"""
        elements = (
            self
            if self.isArray or self.isCompound
            else [self]
        )

        # Use setAttr in place of MPlug.isKeyable = False, as that
        # doesn't persist the scene on save if the attribute is dynamic.
        for el in elements:
            cmds.setAttr(el.path(), lock=value)

    def lock(self):
        self.locked = True

    def unlock(self):
        self.locked = False

    @property
    def channelBox(self):
        """Is the attribute visible in the Channel Box?"""
        if self.isArray or self.isCompound:
            return all(
                plug._mplug.isChannelBox
                for plug in self
            )
        else:
            return self._mplug.isChannelBox

    @channelBox.setter
    def channelBox(self, value):
        elements = (
            self
            if self.isArray or self.isCompound
            else [self]
        )

        # Use setAttr in place of MPlug.isChannelBox = False, as that
        # doesn't persist the scene on save if the attribute is dynamic.
        for el in elements:
            cmds.setAttr(el.path(), keyable=value, channelBox=value)

    @property
    def keyable(self):
        """Is the attribute keyable?"""
        if self.isArray or self.isCompound:
            return all(
                plug._mplug.isKeyable
                for plug in self
            )
        else:
            return self._mplug.isKeyable

    @keyable.setter
    def keyable(self, value):
        elements = (
            self
            if self.isArray or self.isCompound
            else [self]
        )

        # Use setAttr in place of MPlug.isKeyable = False, as that
        # doesn't persist the scene on save if the attribute is dynamic.
        for el in elements:
            cmds.setAttr(el.path(), keyable=value)

    @property
    def hidden(self):
        return om.MFnAttribute(self._mplug.attribute()).hidden

    @hidden.setter
    def hidden(self, value):
        pass

    def hide(self):
        """Hide attribute from channel box

        Note: An attribute cannot be hidden from the channel box
        and keyable at the same time. Therefore, this method
        also makes the attribute non-keyable.

        Supports array and compound attributes too.

        """

        self.keyable = False
        self.channelBox = False

    def show(self):
        """Show attribute in channel box

        Note: An attribute can be both visible in the channel box
        and non-keyable, therefore, unlike :func:`hide()`, this
        method does not alter the keyable state of the attribute.

        """

        self.channelBox = True

    def type(self):
        """Retrieve API type of plug as string

        Example:
            >>> node = createNode("transform")
            >>> node["translate"].type()
            'kAttribute3Double'
            >>> node["translateX"].type()
            'kDoubleLinearAttribute'

        """

        return self._mplug.attribute().apiTypeStr

    def path(self):
        return "%s.%s" % (
            self._node.path(), self._mplug.partialName(
                includeNodeName=False,
                useLongNames=True,
                useFullAttributePath=True
            )
        )

    def name(self, long=False):
        return self._mplug.partialName(
            includeNodeName=False,
            useLongNames=long,
            useFullAttributePath=True
        )

    def read(self, unit=None, time=None):
        unit = unit if unit is not None else self._unit
        context = None

        if time is not None:
            context = om.MDGContext(om.MTime(time, om.MTime.uiUnit()))

        try:
            value = _plug_to_python(
                self._mplug,
                unit=unit,
                context=context
            )

            # Store cached value
            self._node._state["values"][self._key, unit] = value

            return value

        except RuntimeError:
            raise

        except TypeError:
            # Expected errors
            log.error("'%s': failed to read attribute" % self.path())
            raise

    def write(self, value):
        if not getattr(self._modifier, "isDone", True):
            return self._modifier.setAttr(self, value)

        try:
            _python_to_plug(value, self)
            self._cached = value

        except RuntimeError:
            raise

        except TypeError:
            log.error("'%s': failed to write attribute" % self.path())
            raise

    def connect(self, other, force=True):
        if not getattr(self._modifier, "isDone", True):
            return self._modifier.connect(self, other, force)

        mod = om.MDGModifier()

        if force:
            # Disconnect any plug connected to `other`
            for plug in other._mplug.connectedTo(True, False):
                mod.disconnect(plug, other._mplug)

        mod.connect(self._mplug, other._mplug)
        mod.doIt()

    def disconnect(self, other):
        if not getattr(self._modifier, "isDone", True):
            return self._modifier.disconnect(self._mplug, other._mplug)

        mod = om.MDGModifier()
        mod.disconnect(self._mplug, other._mplug)
        mod.doIt()

    def connections(self,
                    type=None,
                    source=True,
                    destination=True,
                    plugs=False,
                    unit=None):
        """Yield plugs connected to self

        Arguments:
            type (int, optional): Only return nodes of this type
            source (bool, optional): Return source plugs,
                default is True
            destination (bool, optional): Return destination plugs,
                default is True
            plugs (bool, optional): Return connected plugs instead of nodes
            unit (int, optional): Return plug in this unit, e.g. Meters

        Example:
            >>> _ = cmds.file(new=True, force=True)
            >>> a = createNode("transform", name="A")
            >>> b = createNode("multDoubleLinear", name="B")
            >>> a["ihi"] << b["ihi"]
            >>> a["ihi"].connection() == b
            True
            >>> b["ihi"].connection() == a
            True
            >>> a["ihi"]
            2

        """

        op = operator.eq
        other = "typeId"

        if isinstance(type, string_types):
            other = "typeName"

        if isinstance(type, (tuple, list)):
            op = operator.contains

        for plug in self._mplug.connectedTo(source, destination):
            mobject = plug.node()
            node = Node(mobject)

            if not type or op(type, getattr(node._fn, other)):
                yield Plug(node, plug, unit) if plugs else node

    def connection(self,
                   type=None,
                   source=True,
                   destination=True,
                   plug=False,
                   unit=None):
        """Return first connection from :func:`connections()`"""
        return next(self.connections(type=type,
                                     source=source,
                                     destination=destination,
                                     plugs=plug,
                                     unit=unit), None)

    def source(self, unit=None):
        cls = self.__class__
        plug = self._mplug.source()
        node = Node(plug.node())

        if not plug.isNull:
            return cls(node, plug, unit)

    def node(self):
        return self._node

    if ENABLE_PEP8:
        as_double = asDouble
        as_matrix = asMatrix
        as_transformation_matrix = asTransformationMatrix
        as_euler_rotation = asEulerRotation
        as_quaternion = asQuaternion
        channel_box = channelBox


class TransformationMatrix(om.MTransformationMatrix):
    """A more readable version of Maya's MTransformationMatrix

    Added:
        - Takes tuples/lists in place of MVector and other native types
        - Support for multiplication
        - Support for getting individual axes
        - Support for direct access to the quaternion

    Arguments:
        matrix (Matrix, TransformationMatrix, optional): Original constructor
        translate (tuple, Vector, optional): Initial translate value
        rotate (tuple, Vector, optional): Initial rotate value
        scale (tuple, Vector, optional): Initial scale value

    """

    def __init__(self, matrix=None, translate=None, rotate=None, scale=None):
        super(TransformationMatrix, self).__init__(matrix)

        if translate:
            self.setTranslation(translate)

        if rotate:
            self.setRotation(rotate)

        if scale:
            self.setScale(scale)

    def __mul__(self, other):
        if isinstance(other, (tuple, list)):
            other = Vector(*other)

        if isinstance(other, om.MVector):
            p = self.translation()
            q = self.quaternion()
            return p + q * other

        else:
            raise TypeError(
                "unsupported operand type(s) for *: '%s' and '%s'"
                % (type(self).__name__, type(other).__name__)
            )

    @property
    def xAxis(self):
        return self.quaternion() * Vector(1, 0, 0)

    @property
    def yAxis(self):
        return self.quaternion() * Vector(0, 1, 0)

    @property
    def zAxis(self):
        return self.quaternion() * Vector(0, 0, 1)

    def translateBy(self, vec, space=None):
        space = space or kTransform
        if isinstance(vec, (tuple, list)):
            vec = Vector(vec)
        return super(TransformationMatrix, self).translateBy(vec, space)

    def rotateBy(self, vec, space=None):
        """Handle arguments conveniently

        - Allow for optional `space` argument
        - Automatically convert tuple to Vector

        """

        space = space or kTransform
        if isinstance(vec, (tuple, list)):
            vec = Vector(vec)

        if isinstance(vec, om.MVector):
            vec = EulerRotation(vec)

        return super(TransformationMatrix, self).rotateBy(vec, space)

    def quaternion(self):
        """Return transformation matrix as a Quaternion"""
        return Quaternion(self.rotation(asQuaternion=True))

    def translation(self, space=None):
        """This method does not typically support optional arguments"""
        space = space or kTransform
        return super(TransformationMatrix, self).translation(space)

    def setTranslation(self, trans, space=None):
        if isinstance(trans, (tuple, list)):
            trans = Vector(*trans)

        space = space or kTransform
        return super(TransformationMatrix, self).setTranslation(trans, space)

    def scale(self, space=None):
        """This method does not typically support optional arguments"""
        space = space or kTransform
        return super(TransformationMatrix, self).scale(space)

    def setScale(self, seq, space=None):
        """This method does not typically support optional arguments"""
        if isinstance(seq, (tuple, list)):
            seq = Vector(*seq)

        space = space or kTransform
        return super(TransformationMatrix, self).setScale(seq, space)

    def rotation(self, asQuaternion=False):
        return super(TransformationMatrix, self).rotation(asQuaternion)

    def setRotation(self, rot):
        """Faciliate passing of three naked values as rotation"""

        if isinstance(rot, (tuple, list)):
            try:
                rot = Vector(rot)
            except ValueError:
                raise ValueError(
                    "I tried automatically converting your "
                    "tuple to a Vector, but couldn't.."
                )

        if isinstance(rot, Vector):
            rot = EulerRotation(rot)

        return super(TransformationMatrix, self).setRotation(rot)

    if ENABLE_PEP8:
        x_axis = xAxis
        y_axis = yAxis
        z_axis = zAxis
        translate_by = translateBy
        rotate_by = rotateBy
        set_translation = setTranslation
        set_rotation = setRotation
        set_scale = setScale


# Alias
Transform = TransformationMatrix
Tm = TransformationMatrix


class Vector(om.MVector):
    """Maya's MVector

    Example:
        >>> vec = Vector(1, 0, 0)
        >>> vec * Vector(0, 1, 0)  # Dot product
        0.0
        >>> vec ^ Vector(0, 1, 0)  # Cross product
        maya.api.OpenMaya.MVector(0, 0, 1)

    """


# Alias, it can't take anything other than values
# and yet it isn't explicit in its name.
Vector3 = Vector


class Quaternion(om.MQuaternion):
    """Maya's MQuaternion

    Example:
        >>> q = Quaternion(0, 0, 0, 1)
        >>> v = Vector(1, 2, 3)
        >>> isinstance(q * v, Vector)
        True

    """

    def __mul__(self, other):
        if isinstance(other, (tuple, list)):
            other = Vector(*other)

        if isinstance(other, om.MVector):
            vec = Vector(self.x, self.y, self.z)
            uv = (vec ^ other) * 2.0
            return Vector(other + (self.w * uv) + (vec ^ uv))

        else:
            return super(Quaternion, self).__mul__(other)


class EulerRotation(om.MEulerRotation):
    pass


# Alias
Euler = EulerRotation


def NurbsCurveData(points, degree=1, form=om1.MFnNurbsCurve.kOpen):
    """Tuple of points to MObject suitable for nurbsCurve-typed data

    Arguments:
        points (tuple): (x, y, z) tuples per point
        degree (int, optional): Defaults to 1 for linear
        form (int, optional): Defaults to MFnNurbsCurve.kOpen,
            also available kClosed

    Example:
        Create a new nurbs curve like this.

        >>> data = NurbsCurveData(
        ...     points=(
        ...         (0, 0, 0),
        ...         (0, 1, 0),
        ...         (0, 2, 0),
        ...     ))
        ...
        >>> parent = createNode("transform")
        >>> shape = createNode("nurbsCurve", parent=parent)
        >>> shape["cached"] = data

    """

    degree = min(3, max(1, degree))

    cvs = om1.MPointArray()
    curveFn = om1.MFnNurbsCurve()
    data = om1.MFnNurbsCurveData()
    mobj = data.create()

    for point in points:
        cvs.append(om1.MPoint(*point))

    curveFn.createWithEditPoints(cvs,
                                 degree,
                                 form,
                                 False,
                                 False,
                                 True,
                                 mobj)

    return mobj


class CachedPlug(Plug):
    """Returned in place of an actual plug"""

    def __init__(self, value):
        self._value = value

    def read(self):
        return self._value


def _plug_to_python(plug, unit=None, context=None):
    """Convert native `plug` to Python type

    Arguments:
        plug (om.MPlug): Native Maya plug
        unit (int, optional): Return value in this unit, e.g. Meters
        context (om.MDGContext, optional): Return value in this context

    """

    assert not plug.isNull, "'%s' was null" % plug

    if context is None:
        context = om.MDGContext.kNormal

    # Multi attributes
    #   _____
    #  |     |
    #  |     ||
    #  |     ||
    #  |_____||
    #   |_____|
    #

    if plug.isArray and plug.isCompound:
        # E.g. locator["worldPosition"]
        return _plug_to_python(
            plug.elementByLogicalIndex(0), unit, context
        )

    elif plug.isArray:
        # E.g. transform["worldMatrix"][0]
        # E.g. locator["worldPosition"][0]
        return tuple(
            _plug_to_python(
                plug.elementByLogicalIndex(index),
                unit,
                context
            )
            for index in range(plug.evaluateNumElements())
        )

    elif plug.isCompound:
        return tuple(
            _plug_to_python(plug.child(index), unit, context)
            for index in range(plug.numChildren())
        )

    # Simple attributes
    #   _____
    #  |     |
    #  |     |
    #  |     |
    #  |_____|
    #
    attr = plug.attribute()
    type = attr.apiType()
    if type == om.MFn.kTypedAttribute:
        innerType = om.MFnTypedAttribute(attr).attrType()

        if innerType == om.MFnData.kAny:
            # E.g. choice["input"][0]
            return None

        elif innerType == om.MFnData.kMatrix:
            # E.g. transform["worldMatrix"][0]
            if plug.isArray:
                plug = plug.elementByLogicalIndex(0)

            return tuple(
                om.MFnMatrixData(plug.asMObject(context)).matrix()
            )

        elif innerType == om.MFnData.kString:
            return plug.asString(context)

        elif innerType == om.MFnData.kNurbsCurve:
            return om.MFnNurbsCurveData(plug.asMObject(context))

        elif innerType == om.MFnData.kComponentList:
            return None

        elif innerType == om.MFnData.kInvalid:
            # E.g. time1.timewarpIn_Hidden
            # Unsure of why some attributes are invalid
            return None

        else:
            log.debug("Unsupported kTypedAttribute: %s" % innerType)
            return None

    elif type == om.MFn.kMatrixAttribute:
        return tuple(om.MFnMatrixData(plug.asMObject(context)).matrix())

    elif type == om.MFnData.kDoubleArray:
        raise TypeError("%s: kDoubleArray is not supported" % plug)

    elif type in (om.MFn.kDoubleLinearAttribute,
                  om.MFn.kFloatLinearAttribute):

        if unit is None:
            return plug.asMDistance(context).asUnits(DistanceUnit)
        elif unit == Millimeters:
            return plug.asMDistance(context).asMillimeters()
        elif unit == Centimeters:
            return plug.asMDistance(context).asCentimeters()
        elif unit == Meters:
            return plug.asMDistance(context).asMeters()
        elif unit == Kilometers:
            return plug.asMDistance(context).asKilometers()
        elif unit == Inches:
            return plug.asMDistance(context).asInches()
        elif unit == Feet:
            return plug.asMDistance(context).asFeet()
        elif unit == Miles:
            return plug.asMDistance(context).asMiles()
        elif unit == Yards:
            return plug.asMDistance(context).asYards()
        else:
            raise TypeError("Unsupported unit '%d'" % unit)

    elif type in (om.MFn.kDoubleAngleAttribute,
                  om.MFn.kFloatAngleAttribute):
        if unit is None:
            return plug.asMAngle(context).asUnits(om.MAngle.uiUnit())
        elif unit == Degrees:
            return plug.asMAngle(context).asDegrees()
        elif unit == Radians:
            return plug.asMAngle(context).asRadians()
        elif unit == AngularSeconds:
            return plug.asMAngle(context).asAngSeconds()
        elif unit == AngularMinutes:
            return plug.asMAngle(context).asAngMinutes()
        else:
            raise TypeError("Unsupported unit '%d'" % unit)

    # Number
    elif type == om.MFn.kNumericAttribute:
        innerType = om.MFnNumericAttribute(attr).numericType()

        if innerType == om.MFnNumericData.kBoolean:
            return plug.asBool(context)

        elif innerType in (om.MFnNumericData.kShort,
                           om.MFnNumericData.kInt,
                           om.MFnNumericData.kLong,
                           om.MFnNumericData.kByte):
            return plug.asInt(context)

        elif innerType in (om.MFnNumericData.kFloat,
                           om.MFnNumericData.kDouble,
                           om.MFnNumericData.kAddr):
            return plug.asDouble(context)

        else:
            raise TypeError("Unsupported numeric type: %s"
                            % innerType)

    # Enum
    elif type == om.MFn.kEnumAttribute:
        return plug.asShort(context)

    elif type == om.MFn.kMessageAttribute:
        # In order to comply with `if plug:`
        return True

    elif type == om.MFn.kTimeAttribute:
        return plug.asShort(context)

    elif type == om.MFn.kInvalid:
        raise TypeError("%s was invalid" % plug.name())

    else:
        raise TypeError("Unsupported type '%s'" % type)


def _python_to_plug(value, plug):
    """Pass value of `value` to `plug`

    Arguments:
        value (any): Instance of Python or Maya type
        plug (Plug): Target plug to which value is applied

    """

    # Compound values

    if isinstance(value, (tuple, list)):
        for index, value in enumerate(value):

            # Tuple values are assumed flat:
            #   e.g. (0, 0, 0, 0)
            # Nested values are not supported:
            #   e.g. ((0, 0), (0, 0))
            # Those can sometimes appear in e.g. matrices
            if isinstance(value, (tuple, list)):
                raise TypeError(
                    "Unsupported nested Python type: %s"
                    % value.__class__
                )

            _python_to_plug(value, plug[index])

    # Native Maya types

    elif isinstance(value, om1.MObject):
        node = _encode1(plug._node.path())
        shapeFn = om1.MFnDagNode(node)
        plug = shapeFn.findPlug(plug.name())
        plug.setMObject(value)

    elif isinstance(value, om.MEulerRotation):
        for index, value in enumerate(value):
            value = om.MAngle(value, om.MAngle.kRadians)
            _python_to_plug(value, plug[index])

    elif isinstance(value, om.MAngle):
        plug._mplug.setMAngle(value)

    elif isinstance(value, om.MDistance):
        plug._mplug.setMDistance(value)

    elif isinstance(value, om.MTime):
        plug._mplug.setMTime(value)

    elif isinstance(value, om.MVector):
        for index, value in enumerate(value):
            _python_to_plug(value, plug[index])

    elif plug._mplug.isCompound:
        count = plug._mplug.numChildren()
        return _python_to_plug([value] * count, plug)

    # Native Python types

    elif isinstance(value, string_types):
        plug._mplug.setString(value)

    elif isinstance(value, int):
        plug._mplug.setInt(value)

    elif isinstance(value, float):
        plug._mplug.setDouble(value)

    elif isinstance(value, bool):
        plug._mplug.setBool(value)

    else:
        raise TypeError("Unsupported Python type '%s'" % value.__class__)


def _python_to_mod(value, plug, mod):
    """Convert `value` into a suitable equivalent for om.MDGModifier

    Arguments:
        value (object): Value of any type to write into modifier
        plug (Plug): Plug within which to write value
        mod (om.MDGModifier): Modifier to use for writing it

    """

    mplug = plug._mplug

    if isinstance(value, (tuple, list)):
        for index, value in enumerate(value):

            # Tuple values are assumed flat:
            #   e.g. (0, 0, 0, 0)
            # Nested values are not supported:
            #   e.g. ((0, 0), (0, 0))
            # Those can sometimes appear in e.g. matrices
            if isinstance(value, (tuple, list)):
                raise TypeError(
                    "Unsupported nested Python type: %s"
                    % value.__class__
                )

            _python_to_mod(value, plug[index], mod)

    elif isinstance(value, om.MVector):
        for index, value in enumerate(value):
            _python_to_mod(value, plug[index], mod)

    elif isinstance(value, string_types):
        mod.newPlugValueString(mplug, value)

    elif isinstance(value, int):
        mod.newPlugValueInt(mplug, value)

    elif isinstance(value, float):
        mod.newPlugValueFloat(mplug, value)

    elif isinstance(value, bool):
        mod.newPlugValueBool(mplug, value)

    elif isinstance(value, om.MAngle):
        mod.newPlugValueMAngle(mplug, value)

    elif isinstance(value, om.MDistance):
        mod.newPlugValueMDistance(mplug, value)

    elif isinstance(value, om.MTime):
        mod.newPlugValueMTime(mplug, value)

    elif isinstance(value, om.MEulerRotation):
        for index, value in enumerate(value):
            value = om.MAngle(value, om.MAngle.kRadians)
            _python_to_mod(value, plug[index], mod)

    else:
        log.warning(
            "Unsupported plug type for modifier: %s" % type(value)
        )
        return False
    return True


def encode(path):
    """Convert relative or absolute `path` to cmdx Node

    Fastest conversion from absolute path to Node

    Arguments:
        path (str): Absolute or relative path to DAG or DG node

    """

    assert isinstance(path, string_types), "%s was not string" % path

    selectionList = om.MSelectionList()

    try:
        selectionList.add(path)
    except RuntimeError:
        raise ExistError("'%s' does not exist" % path)

    mobj = selectionList.getDependNode(0)
    return Node(mobj)


def fromHash(code, default=None):
    """Get existing node from MObjectHandle.hashCode()"""
    try:
        return Singleton._instances["%x" % code]
    except IndexError:
        return default


def fromHex(hex, default=None, safe=True):
    """Get existing node from Node.hex"""
    node = Singleton._instances.get(hex, default)
    if safe and node and node.exists:
        return node
    else:
        return node


def toHash(mobj):
    """Cache the given `mobj` and return its hashCode

    This enables pre-caching of one or more nodes in situations where
    intend to access it later, at a more performance-critical moment.

    Ignores nodes that have already been cached.

    """

    node = Node(mobj)
    return node.hashCode


def toHex(mobj):
    """Cache the given `mobj` and return its hex value

    See :func:`toHash` for docstring.

    """

    node = Node(mobj)
    return node.hex


def asHash(mobj):
    """Return a given hashCode for `mobj`, without caching it

    This can be helpful in case you wish to synchronise `cmdx`
    with a third-party library or tool and wish to guarantee
    that an identical algorithm is used.

    """

    handle = om.MObjectHandle(mobj)
    return handle.hashCode()


def asHex(mobj):
    """Return a given hex string for `mobj`, without caching it

    See docstring for :func:`asHash` for details

    """

    return "%x" % asHash(mobj)


if ENABLE_PEP8:
    from_hash = fromHash
    from_hex = fromHex
    to_hash = toHash
    to_hex = toHex
    as_hash = asHash
    as_hex = asHex


# Helpful for euler rotations
degrees = math.degrees
radians = math.radians


def clear():
    """Remove all reused nodes"""
    Singleton._instances.clear()


def _encode1(path):
    """Convert `path` to Maya API 1.0 MObject

    Arguments:
        path (str): Absolute or relative path to DAG or DG node

    Raises:
        ExistError on `path` not existing

    """

    selectionList = om1.MSelectionList()

    try:
        selectionList.add(path)
    except RuntimeError:
        raise ExistError("'%s' does not exist" % path)

    mobject = om1.MObject()
    selectionList.getDependNode(0, mobject)
    return mobject


def _encodedagpath1(path):
    """Convert `path` to Maya API 1.0 MObject

    Arguments:
        path (str): Absolute or relative path to DAG or DG node

    Raises:
        ExistError on `path` not existing

    """

    selectionList = om1.MSelectionList()

    try:
        selectionList.add(path)
    except RuntimeError:
        raise ExistError("'%s' does not exist" % path)

    dagpath = om1.MDagPath()
    selectionList.getDagPath(0, dagpath)
    return dagpath


def decode(node):
    """Convert cmdx Node to shortest unique path

    This is the same as `node.shortestPath()`
    To get an absolute path, use `node.path()`

    """

    try:
        return node.shortestPath()
    except AttributeError:
        return node.name()


def record_history(func):
    @wraps(func)
    def decorator(self, *args, **kwargs):
        _kwargs = kwargs.copy()
        _args = list(args)

        # Don't store actual objects,
        # to facilitate garbage collection.
        for index, arg in enumerate(args):
            if isinstance(arg, (Node, Plug)):
                _args[index] = arg.path()
            else:
                _args[index] = repr(arg)

        for key, value in kwargs.items():
            if isinstance(value, (Node, Plug)):
                _kwargs[key] = value.path()
            else:
                _kwargs[key] = repr(value)

        self._history.append((func.__name__, _args, _kwargs))

        return func(self, *args, **kwargs)

    return decorator


class _BaseModifier(object):
    """Interactively edit an existing scenegraph with support for undo/redo

    Arguments:
        undoable (bool, optional): Put undoIt on the undo queue
        interesting (bool, optional): New nodes should appear
            in the channelbox
        debug (bool, optional): Include additional debug data,
            at the expense of performance
        atomic (bool, optional): Automatically rollback changes on failure
        template (str, optional): Automatically name new nodes using
            this template

    """

    Type = om.MDGModifier

    def __enter__(self):
        return self

    def __exit__(self, exc_type, exc_value, tb):
        self.doIt()

    def __init__(self,
                 undoable=True,
                 interesting=True,
                 debug=True,
                 atomic=True,
                 template=None):
        super(_BaseModifier, self).__init__()
        self.isDone = False

        self._modifier = self.Type()
        self._history = list()
        self._index = 1
        self._opts = {
            "undoable": undoable,
            "interesting": interesting,
            "debug": debug,
            "atomic": atomic,
            "template": template,
        }

    def doIt(self):
        if self._opts["undoable"]:
            commit(self._modifier.undoIt, self._modifier.doIt)

        try:
            self._modifier.doIt()

        except RuntimeError:

            # Rollback changes
            if self._opts["atomic"]:
                self.undoIt()

            raise ModifierError(self._history)

        self.isDone = True

    def undoIt(self):
        self._modifier.undoIt()

    @record_history
    def createNode(self, type, name=None):
        try:
            mobj = self._modifier.createNode(type)
        except TypeError:
            raise TypeError("'%s' is not a valid node type" % type)

        template = self._opts["template"]
        if name or template:
            name = (template or "{name}").format(
                name=name or "",
                type=type,
                index=self._index,
            )
            self._modifier.renameNode(mobj, name)

        node = Node(mobj, exists=False, modifier=self)

        if not self._opts["interesting"]:
            plug = node["isHistoricallyInteresting"]
            _python_to_mod(False, plug, self._modifier)

        self._index += 1
        return node

    @record_history
    def deleteNode(self, node):
        return self._modifier.deleteNode(node._mobject)

    delete = deleteNode

    @record_history
    def renameNode(self, node, name):
        return self._modifier.renameNode(node._mobject, name)

    rename = renameNode

    @record_history
    def setAttr(self, plug, value):
        if isinstance(value, Plug):
            value = value.read()

        if isinstance(plug, om.MPlug):
            value = Plug(plug.node(), plug).read()

        _python_to_mod(value, plug, self._modifier)

    @record_history
    def connect(self, src, dst, force=True):
        if isinstance(src, Plug):
            src = src._mplug

        if isinstance(dst, Plug):
            dst = dst._mplug

        if force:
            # Disconnect any plug connected to `other`
            for plug in dst.connectedTo(True, False):
                self.disconnect(plug, dst)

        self._modifier.connect(src, dst)

    @record_history
    def disconnect(self, src, dst):
        if isinstance(src, Plug):
            src = src._mplug

        if isinstance(dst, Plug):
            dst = dst._mplug

        self._modifier.disconnect(src, dst)

    if ENABLE_PEP8:
        do_it = doIt
        undo_it = undoIt
        create_node = createNode
        delete_node = deleteNode
        rename_node = renameNode
        set_attr = setAttr


class DGModifier(_BaseModifier):
    """Modifier for DG nodes"""

    Type = om.MDGModifier


class DagModifier(_BaseModifier):
    """Modifier for DAG nodes

    Example:
        >>> with DagModifier() as mod:
        ...     node1 = mod.createNode("transform")
        ...     node2 = mod.createNode("transform", parent=node1)
        ...     mod.setAttr(node1["translate"], (1, 2, 3))
        ...     mod.connect(node1 + ".translate", node2 + ".translate")
        ...
        >>> getAttr(node1 + ".translateX")
        1.0
        >>> node2["translate"][0]
        1.0
        >>> node2["translate"][1]
        2.0
        >>> with DagModifier() as mod:
        ...     node1 = mod.createNode("transform")
        ...     node2 = mod.createNode("transform", parent=node1)
        ...     node1["translate"] = (5, 6, 7)
        ...     node1["translate"] >> node2["translate"]
        ...
        >>> node2["translate"][0]
        5.0
        >>> node2["translate"][1]
        6.0

    Example, without context manager:
        >>> mod = DagModifier()
        >>> parent = mod.createNode("transform")
        >>> shape = mod.createNode("transform", parent=parent)
        >>> mod.connect(parent["tz"], shape["tz"])
        >>> mod.setAttr(parent["sx"], 2.0)
        >>> parent["tx"] >> shape["ty"]
        >>> parent["tx"] = 5.1
        >>> round(shape["ty"], 1)  # Not yet created nor connected
        0.0
        >>> mod.doIt()
        >>> round(shape["ty"], 1)
        5.1
        >>> round(parent["sx"])
        2.0

    Duplicate names are resolved, even though nodes haven't yet been created:
        >>> _ = cmds.file(new=True, force=True)
        >>> with DagModifier() as mod:
        ...     node = mod.createNode("transform", name="NotUnique")
        ...     node1 = mod.createNode("transform", name="NotUnique")
        ...     node2 = mod.createNode("transform", name="NotUnique")
        ...
        >>> node.name() == "NotUnique"
        True
        >>> node1.name() == "NotUnique1"
        True
        >>> node2.name() == "NotUnique2"
        True

    Deletion works too
        >>> _ = cmds.file(new=True, force=True)
        >>> mod = DagModifier()
        >>> parent = mod.createNode("transform", name="myParent")
        >>> child = mod.createNode("transform", name="myChild", parent=parent)
        >>> mod.doIt()
        >>> "myParent" in cmds.ls()
        True
        >>> "myChild" in cmds.ls()
        True
        >>> parent.child().name()
        u'myChild'
        >>> mod = DagModifier()
        >>> _ = mod.delete(child)
        >>> mod.doIt()
        >>> parent.child() is None
        True
        >>> "myChild" in cmds.ls()
        False

    """

    Type = om.MDagModifier

    @record_history
    def createNode(self, type, name=None, parent=None):
        parent = parent._mobject if parent else om.MObject.kNullObj

        try:
            mobj = self._modifier.createNode(type, parent)
        except TypeError:
            raise TypeError("'%s' is not a valid node type" % type)

        template = self._opts["template"]
        if name or template:
            name = (template or "{name}").format(
                name=name or "",
                type=type,
                index=self._index,
            )
            self._modifier.renameNode(mobj, name)

        return DagNode(mobj, exists=False, modifier=self)

    @record_history
    def parent(self, node, parent=None):
        parent = parent._mobject if parent is not None else None
        self._modifier.reparentNode(node._mobject, parent)

    if ENABLE_PEP8:
        create_node = createNode


def ls(*args, **kwargs):
    return map(encode, cmds.ls(*args, **kwargs))


def selection(*args, **kwargs):
    return map(encode, cmds.ls(*args, selection=True, **kwargs))


# Alias
sl = selection


def createNode(type, name=None, parent=None):
    """Create a new node

    This function forms the basic building block
    with which to create new nodes in Maya.

    .. note:: Missing arguments `shared` and `skipSelect`
    .. tip:: For additional performance, `type` may be given as an MTypeId

    Arguments:
        type (str): Type name of new node, e.g. "transform"
        name (str, optional): Sets the name of the newly-created node
        parent (Node, optional): Specifies the parent in the DAG under which
            the new node belongs

    Example:
        >>> node = createNode("transform")  # Type as string
        >>> node = createNode(tTransform)  # Type as ID

    """

    kwargs = {}
    fn = GlobalDependencyNode

    if name:
        kwargs["name"] = name

    if parent:
        kwargs["parent"] = parent._mobject
        fn = GlobalDagNode

    try:
        mobj = fn.create(type, **kwargs)
    except RuntimeError as e:
        log.debug(str(e))
        raise TypeError("Unrecognized node type '%s'" % type)

    return Node(mobj, exists=False)


def getAttr(attr, type=None):
    """Read `attr`

    Arguments:
        attr (Plug): Attribute as a cmdx.Plug
        type (str, optional): Unused

    Example:
        >>> node = createNode("transform")
        >>> getAttr(node + ".translateX")
        0.0

    """

    return attr.read()


def setAttr(attr, value, type=None):
    """Write `value` to `attr`

    Arguments:
        attr (Plug): Existing attribute to edit
        value (any): Value to write
        type (int, optional): Unused

    Example:
        >>> node = createNode("transform")
        >>> setAttr(node + ".translateX", 5.0)

    """

    attr.write(value)


def addAttr(node,
            longName,
            attributeType,
            shortName=None,
            enumName=None,
            defaultValue=None):
    """Add new attribute to `node`

    Arguments:
        node (Node): Add attribute to this node
        longName (str): Name of resulting attribute
        attributeType (str): Type of attribute, e.g. `string`
        shortName (str, optional): Alternate name of attribute
        enumName (str, optional): Options for an enum attribute
        defaultValue (any, optional): Default value of attribute

    Example:
        >>> node = createNode("transform")
        >>> addAttr(node, "myString", attributeType="string")
        >>> addAttr(node, "myDouble", attributeType=Double)

    """

    at = attributeType
    if isinstance(at, type) and issubclass(at, _AbstractAttribute):
        Attribute = attributeType

    else:
        # Support legacy maya.cmds interface
        Attribute = {
            "double": Double,
            "double3": Double3,
            "string": String,
            "long": Long,
            "bool": Boolean,
            "enume": Enum,
        }[attributeType]

    kwargs = {
        "shortName": shortName,
        "default": defaultValue
    }

    if enumName:
        kwargs["fields"] = enumName.split(":")

    attribute = Attribute(longName, **kwargs)
    node.addAttr(attribute)


def listRelatives(node,
                  type=None,
                  children=False,
                  allDescendents=False,
                  parent=False,
                  shapes=False):
    """List relatives of `node`

    Arguments:
        node (DagNode): Node to enquire about
        type (int, optional): Only return nodes of this type
        children (bool, optional): Return children of `node`
        parent (bool, optional): Return parent of `node`
        shapes (bool, optional): Return only children that are shapes
        allDescendents (bool, optional): Return descendents of `node`
        fullPath (bool, optional): Unused; nodes are always exact
        path (bool, optional): Unused; nodes are always exact

    Example:
        >>> parent = createNode("transform")
        >>> child = createNode("transform", parent=parent)
        >>> listRelatives(child, parent=True) == [parent]
        True

    """

    if not isinstance(node, DagNode):
        return None

    elif allDescendents:
        return list(node.descendents(type=type))

    elif shapes:
        return list(node.shapes(type=type))

    elif parent:
        return [node.parent(type=type)]

    elif children:
        return list(node.children(type=type))


def listConnections(attr):
    """List connections of `attr`

    Arguments:
        attr (Plug or Node):

    Example:
        >>> node1 = createNode("transform")
        >>> node2 = createNode("mesh", parent=node1)
        >>> node1["v"] >> node2["v"]
        >>> listConnections(node1) == [node2]
        True
        >>> listConnections(node1 + ".v") == [node2]
        True
        >>> listConnections(node1["v"]) == [node2]
        True
        >>> listConnections(node2) == [node1]
        True

    """

    return list(node for node in attr.connections())


def connectAttr(src, dst):
    """Connect `src` to `dst`

    Arguments:
        src (Plug): Source plug
        dst (Plug): Destination plug

    Example:
        >>> src = createNode("transform")
        >>> dst = createNode("transform")
        >>> connectAttr(src + ".rotateX", dst + ".scaleY")

    """

    src.connect(dst)


def delete(*nodes):
    with DGModifier() as mod:
        for node in nodes:
            mod.delete(node)


def rename(node, name):
    with DGModifier() as mod:
        mod.rename(node, name)


def parent(children, parent, relative=True, absolute=False):
    assert isinstance(parent, DagNode), "parent must be DagNode"

    if not isinstance(children, (tuple, list)):
        children = [children]

    for child in children:
        assert isinstance(child, DagNode), "child must be DagNode"
        parent.addChild(child)


def objExists(obj):
    if isinstance(obj, (Node, Plug)):
        obj = obj.path()

    try:
        om.MSelectionList().add(obj)
    except RuntimeError:
        return False
    else:
        return True


# Speciality functions

kOpen = om1.MFnNurbsCurve.kOpen
kClosed = om1.MFnNurbsCurve.kClosed
kPeriodic = om1.MFnNurbsCurve.kPeriodic


def editCurve(parent, points, degree=1, form=kOpen):
    assert isinstance(parent, DagNode), (
        "parent must be of type cmdx.DagNode"
    )

    degree = min(3, max(1, degree))

    cvs = om1.MPointArray()
    curveFn = om1.MFnNurbsCurve()

    for point in points:
        cvs.append(om1.MPoint(*point))

    mobj = curveFn.createWithEditPoints(cvs,
                                        degree,
                                        form,
                                        False,
                                        False,
                                        True,
                                        _encode1(parent.path()))

    mod = om1.MDagModifier()
    mod.renameNode(mobj, parent.name() + "Shape")
    mod.doIt()

    def undo():
        mod.deleteNode(mobj)
        mod.doIt()

    def redo():
        mod.undoIt()

    commit(undo, redo)

    shapeFn = om1.MFnDagNode(mobj)
    return encode(shapeFn.fullPathName())


def curve(parent, points, degree=1, form=kOpen):
    assert isinstance(parent, DagNode), (
        "parent must be of type cmdx.DagNode"
    )

    # Superimpose end knots
    # startpoints = [points[0]] * (degree - 1)
    # endpoints = [points[-1]] * (degree - 1)
    # points = startpoints + list(points) + endpoints

    degree = min(3, max(1, degree))

    cvs = om1.MPointArray()
    knots = om1.MDoubleArray()
    curveFn = om1.MFnNurbsCurve()

    knotcount = len(points) - degree + 2 * degree - 1

    for point in points:
        cvs.append(om1.MPoint(*point))

    for index in range(knotcount):
        knots.append(index)

    mobj = curveFn.create(cvs,
                          knots,
                          degree,
                          form,
                          False,
                          True,
                          _encode1(parent.path()))

    mod = om1.MDagModifier()
    mod.renameNode(mobj, parent.name() + "Shape")
    mod.doIt()

    def undo():
        mod.deleteNode(mobj)
        mod.doIt()

    def redo():
        mod.undoIt()

    commit(undo, redo)

    shapeFn = om1.MFnDagNode(mobj)
    return encode(shapeFn.fullPathName())


# --------------------------------------------------------
#
# Attribute Types
#
# --------------------------------------------------------


class _AbstractAttribute(dict):
    Fn = None
    Type = None
    Default = None

    Readable = True
    Writable = True
    Cached = False  # Cache in datablock?
    Storable = True  # Write value to file?
    Hidden = False  # Display in Attribute Editor?

    Array = False
    Connectable = True

    Keyable = True
    ChannelBox = False

    def __eq__(self, other):
        try:
            # Support Attribute -> Attribute comparison
            return self["name"] == other["name"]
        except AttributeError:
            # Support Attribute -> string comparison
            return self["name"] == other

    def __ne__(self, other):
        try:
            return self["name"] != other["name"]
        except AttributeError:
            return self["name"] != other

    def __hash__(self):
        """Support storing in set()"""
        return hash(self["name"])

    def __repr__(self):
        """Avoid repr depicting the full contents of this dict"""
        return self["name"]

    def __new__(cls, *args, **kwargs):
        """Support for using name of assignment

        Example:
            node["thisName"] =  cmdx.Double()

        In this example, the attribute isn't given a `name`
        Instead, the name is inferred from where it is assigned.

        """

        if not args:
            return cls, kwargs

        return super(_AbstractAttribute, cls).__new__(cls, *args, **kwargs)

    def __init__(self,
                 name,
                 shortName=None,
                 default=None,
                 label=None,

                 writable=None,
                 readable=None,
                 cached=None,
                 storable=None,
                 keyable=None,
                 hidden=None,
                 min=None,
                 max=None,
                 channelBox=None,
                 array=False,
                 connectable=True):

        self["name"] = name
        self["shortName"] = shortName or name
        self["label"] = label
        self["default"] = default or self.Default

        self["writable"] = writable or self.Writable
        self["readable"] = readable or self.Readable
        self["cached"] = cached or self.Cached
        self["storable"] = storable or self.Storable
        self["keyable"] = keyable or self.Keyable
        self["hidden"] = hidden or self.Hidden
        self["channelBox"] = channelBox or self.ChannelBox
        self["array"] = array or self.Array
        self["connectable"] = connectable or self.Connectable
        self["min"] = min
        self["max"] = max

        # Filled in on creation
        self["mobject"] = None

    def default(self):
        """Return one of three available values

        Resolution order:
            1. Argument
            2. Node default (from cls.defaults)
            3. Attribute default

        """

        if self["default"] is not None:
            return self["default"]

        return self.Default

    def type(self):
        return self.Type

    def create(self):
        args = [
            arg
            for arg in (self["name"],
                        self["shortName"],
                        self.type())
            if arg is not None
        ]

        default = self.default()
        if default:
            if isinstance(default, (list, tuple)):
                args += default
            else:
                args += [default]

        self["mobject"] = self.Fn.create(*args)

        # 3 μs
        self.Fn.storable = self["storable"]
        self.Fn.readable = self["readable"]
        self.Fn.writable = self["writable"]
        self.Fn.hidden = self["hidden"]
        self.Fn.channelBox = self["channelBox"]
        self.Fn.keyable = self["keyable"]
        self.Fn.array = self["array"]

        if self["min"] is not None:
            self.Fn.setMin(self["min"])

        if self["max"] is not None:
            self.Fn.setMax(self["max"])

        if self["label"] is not None:
            self.Fn.setNiceNameOverride(self["label"])

        return self["mobject"]

    def read(self, data):
        pass


class Enum(_AbstractAttribute):
    Fn = om.MFnEnumAttribute()
    Type = None
    Default = 0

    Keyable = True

    def __init__(self, name, fields=None, default=0, label=None):
        super(Enum, self).__init__(name, default, label)

        self.update({
            "fields": fields or (name,),
        })

    def create(self):
        attr = super(Enum, self).create()

        for index, field in enumerate(self["fields"]):
            self.Fn.addField(field, index)

        return attr

    def read(self, data):
        return data.inputValue(self["mobject"]).asShort()


class Divider(Enum):
    """Visual divider in channel box"""

    def __init__(self, label):
        super(Divider, self).__init__("_", fields=(label,), label=" ")


class String(_AbstractAttribute):
    Fn = om.MFnTypedAttribute()
    Type = om.MFnData.kString
    Default = ""

    def default(self):
        default = super(String, self).default()
        return om.MFnStringData().create(default)

    def read(self, data):
        return data.inputValue(self["mobject"]).asString()


class Message(_AbstractAttribute):
    Fn = om.MFnMessageAttribute()
    Type = None
    Default = None
    Storable = False


class Matrix(_AbstractAttribute):
    Fn = om.MFnMatrixAttribute()

    Default = (0.0,) * 4 * 4  # Identity matrix

    Array = False
    Readable = True
    Keyable = False
    Hidden = False

    def default(self):
        return None

    def read(self, data):
        return data.inputValue(self["mobject"]).asMatrix()


class Long(_AbstractAttribute):
    Fn = om.MFnNumericAttribute()
    Type = om.MFnNumericData.kLong
    Default = 0

    def read(self, data):
        return data.inputValue(self["mobject"]).asLong()


class Double(_AbstractAttribute):
    Fn = om.MFnNumericAttribute()
    Type = om.MFnNumericData.kDouble
    Default = 0.0

    def read(self, data):
        return data.inputValue(self["mobject"]).asDouble()


class Double3(_AbstractAttribute):
    Fn = om.MFnNumericAttribute()
    Type = None
    Default = (0.0,) * 3

    def default(self):
        default = self.get("default")

        # Support single-value default
        if isinstance(default, int):
            default = (default, default, default)

        children = list()
        for index, child in enumerate("XYZ"):
            attribute = self.Fn.create(self["name"] + child,
                                       self["shortName"] + child,
                                       om.MFnNumericData.kDouble,
                                       default[index])
            children.append(attribute)

        return children

    def read(self, data):
        return data.inputValue(self["mobject"]).asDouble3()


class Boolean(_AbstractAttribute):
    Fn = om.MFnNumericAttribute()
    Type = om.MFnNumericData.kBoolean
    Default = True

    def read(self, data):
        return data.inputValue(self["mobject"]).asBool()


class AbstractUnit(_AbstractAttribute):
    Fn = om.MFnUnitAttribute()
    Default = 0.0
    Min = None
    Max = None
    SoftMin = None
    SoftMax = None


class Angle(AbstractUnit):
    def default(self):
        default = super(Angle, self).default()

        # When no unit was explicitly passed, assume degrees
        if not isinstance(default, om.MAngle):
            default = om.MAngle(default, om.MAngle.kDegrees)

        return default


class Time(AbstractUnit):
    def default(self):
        default = super(Time, self).default()

        # When no unit was explicitly passed, assume seconds
        if not isinstance(default, om.MTime):
            default = om.MTime(default, om.MTime.kSeconds)

        return default


class Distance(AbstractUnit):
    def default(self):
        default = super(Distance, self).default()

        # When no unit was explicitly passed, assume centimeters
        if not isinstance(default, om.MDistance):
            default = om.MDistance(default, om.MDistance.kCentimeters)

        return default


class Compound(_AbstractAttribute):
    Fn = om.MFnCompoundAttribute()
    Multi = None

    def __init__(self, name, children=None, **kwargs):
        if not children and self.Multi:
            default = kwargs.pop("default", None)
            children, Type = self.Multi
            children = tuple(
                Type(name + child, default=default[index], **kwargs)
                if default else Type(name + child, **kwargs)
                for index, child in enumerate(children)
            )

            self["children"] = children

        else:
            self["children"] = children

        super(Compound, self).__init__(name, **kwargs)

    def default(self):
        # Compound itself has no defaults, only it's children do
        pass

    def create(self):
        mobj = super(Compound, self).create()
        default = super(Compound, self).default()

        for index, child in enumerate(self["children"]):
            # Forward attributes from parent to child
            for attr in ("storable",
                         "readable",
                         "writable",
                         "hidden",
                         "channelBox",
                         "keyable",
                         "array"):
                child[attr] = self[attr]

            if child["default"] is None and default is not None:
                child["default"] = default[index]

            self.Fn.addChild(child.create())

        return mobj

    def read(self, handle):
        """Read from MDataHandle"""
        output = list()

        for child in self["children"]:
            child_handle = handle.child(child["mobject"])
            output.append(child.read(child_handle))

        return tuple(output)


class Angle3(Compound):
    Multi = ("XYZ", Angle)


class Distance3(Compound):
    Multi = ("XYZ", Distance)


# --------------------------------------------------------
#
# Undo/Redo Support
#
# NOTE: Localised version of apiundo.py 0.2.0
# https://github.com/mottosso/apiundo
#
# In Maya, history is maintained by "commands". Each command is an instance of
# MPxCommand that encapsulates a series of API calls coupled with their
# equivalent undo/redo API calls. For example, the `createNode` command
# is presumably coupled with `cmds.delete`, `setAttr` is presumably
# coupled with another `setAttr` with the previous values passed in.
#
# Thus, creating a custom command involves subclassing MPxCommand and
# implementing coupling your do, undo and redo into one neat package.
#
# cmdx however doesn't fit into this framework.
#
# With cmdx, you call upon API calls directly. There is little to no
# correlation between each of your calls, which is great for performance
# but not so great for conforming to the undo/redo framework set forth
# by Autodesk.
#
# To work around this, without losing out on performance or functionality,
# a generic command is created, capable of hosting arbitrary API calls
# and storing them in the Undo/Redo framework.
#
#   >>> node = cmdx.createNode("transform")
#   >>> cmdx.commit(lambda: cmdx.delete(node))
#
# Now when you go to undo, the `lambda` is called. It is then up to you
# the developer to ensure that what is being undone actually relates
# to what you wanted to have undone. For example, it is perfectly
# possible to add an unrelated call to history.
#
#   >>> node = cmdx.createNode("transform")
#   >>> cmdx.commit(lambda: cmdx.setAttr(node + "translateX", 5))
#
# The result would be setting an attribute to `5` when attempting to undo.
#
# --------------------------------------------------------


# Support for multiple co-existing versions of apiundo.
# NOTE: This is important for vendoring, as otherwise a vendored apiundo
# could register e.g. cmds.apiUndo() first, causing a newer version
# to inadvertently use this older command (or worse yet, throwing an
# error when trying to register it again).
command = "_apiUndo_%s" % __version__.replace(".", "_")

# This module is both a Python module and Maya plug-in.
# Data is shared amongst the two through this "module"
name = "_cmdxShared_"
if name not in sys.modules:
    sys.modules[name] = types.ModuleType(name)

shared = sys.modules[name]
shared.undo = None
shared.redo = None
shared.undos = {}
shared.redos = {}


def commit(undo, redo=lambda: None):
    """Commit `undo` and `redo` to history

    Arguments:
        undo (func): Call this function on next undo
        redo (func, optional): Like `undo`, for for redo

    """

    if not ENABLE_UNDO:
        return

    if not hasattr(cmds, command):
        install()

    # Precautionary measure.
    # If this doesn't pass, odds are we've got a race condition.
    # NOTE: This assumes calls to `commit` can only be done
    # from a single thread, which should already be the case
    # given that Maya's API is not threadsafe.
    try:
        assert shared.redo is None
        assert shared.undo is None
    except AssertionError:
        log.debug("%s has a problem with undo" % __name__)

    # Temporarily store the functions at shared-level,
    # they are later picked up by the command once called.
    shared.undo = "%x" % id(undo)
    shared.redo = "%x" % id(redo)
    shared.undos[shared.undo] = undo
    shared.redos[shared.redo] = redo

    # Let Maya know that something is undoable
    getattr(cmds, command)()


def install():
    """Load this shared as a plug-in

    Call this prior to using the shared

    """

    if ENABLE_UNDO:
        cmds.loadPlugin(__file__, quiet=True)

    self.installed = True


def uninstall():
    if ENABLE_UNDO:
        # Plug-in may exist in undo queue and
        # therefore cannot be unloaded until flushed.
        cmds.flushUndo()

        # Discard shared module
        shared.undo = None
        shared.redo = None
        shared.undos.clear()
        shared.redos.clear()
        sys.modules.pop(name, None)

        cmds.unloadPlugin(os.path.basename(__file__))

    self.installed = False


def maya_useNewAPI():
    pass


class _apiUndo(om.MPxCommand):
    def doIt(self, args):
        self.undo = shared.undo
        self.redo = shared.redo

        # Facilitate the above precautionary measure
        shared.undo = None
        shared.redo = None

    def undoIt(self):
        shared.undos[self.undo]()

    def redoIt(self):
        shared.redos[self.redo]()

    def isUndoable(self):
        # Without this, the above undoIt and redoIt will not be called
        return True


def initializePlugin(plugin):
    om.MFnPlugin(plugin).registerCommand(
        command,
        _apiUndo
    )


def uninitializePlugin(plugin):
    om.MFnPlugin(plugin).deregisterCommand(command)


# --------------------------------------------------------
#
# Commonly Node Types
#
# Creating a new node using a pre-defined Type ID is 10% faster
# than doing it using a string, but keeping all (~800) around
# has a negative impact on maintainability and readability of
# the project, so a balance is struck where only the most
# performance sensitive types are included here.
#
# Developers: See cmdt.py for a list of all available types and their IDs
#
# --------------------------------------------------------


tAddDoubleLinear = om.MTypeId(0x4441444c)
tAddMatrix = om.MTypeId(0x44414d58)
tAngleBetween = om.MTypeId(0x4e414254)
tBlendShape = om.MTypeId(0x46424c53)
tMultMatrix = om.MTypeId(0x444d544d)
tAngleDimension = om.MTypeId(0x4147444e)
tBezierCurve = om.MTypeId(0x42435256)
tCamera = om.MTypeId(0x4443414d)
tChoice = om.MTypeId(0x43484345)
tChooser = om.MTypeId(0x43484f4f)
tCondition = om.MTypeId(0x52434e44)
tMesh = om.MTypeId(0x444d5348)
tNurbsCurve = om.MTypeId(0x4e435256)
tNurbsSurface = om.MTypeId(0x4e535246)
tJoint = om.MTypeId(0x4a4f494e)
tTransform = om.MTypeId(0x5846524d)
tTransformGeometry = om.MTypeId(0x5447454f)
tWtAddMatrix = om.MTypeId(0x4457414d)<|MERGE_RESOLUTION|>--- conflicted
+++ resolved
@@ -1263,11 +1263,11 @@
         if not type or type == self._fn.__class__(mobject).typeName:
             return cls(mobject)
 
-<<<<<<< HEAD
-    def children(self, type=None, filter=om.MFn.kTransform, contains=None):
-=======
-    def children(self, type=None, filter=om.MFn.kTransform, query=None):
->>>>>>> 63f97bc5
+    def children(self,
+                 type=None,
+                 filter=om.MFn.kTransform,
+                 query=None,
+                 contains=None):
         """Return children of node
 
         All returned children are transform nodes, as specified by the
@@ -1278,11 +1278,8 @@
         Arguments:
             type (str, optional): Return only children that match this type
             filter (int, optional): Return only children with this function set
-<<<<<<< HEAD
             contains (str, optional): Child must have a shape of this type
-=======
             query (dict, optional): Limit output to nodes with these attributes
->>>>>>> 63f97bc5
 
         Example:
             >>> _ = cmds.file(new=True, force=True)
@@ -1305,6 +1302,15 @@
             True
             >>> a.child(contains="nurbsCurve") is None
             True
+            >>> b["myAttr"] = Double(default=5)
+            >>> a.child(query=["myAttr"]) == b
+            True
+            >>> a.child(query=["noExist"]) is None
+            True
+            >>> a.child(query={"myAttr": 5}) == b
+            True
+            >>> a.child(query={"myAttr": 1}) is None
+            True
 
         """
 
@@ -1337,25 +1343,29 @@
 
             if not type or op(type, getattr(Fn(mobject), other)):
                 node = cls(mobject)
-<<<<<<< HEAD
+
                 if not contains or node.shape(type=contains):
-                    yield node
-=======
-
-                if query is None:
-                    yield node
-
-                elif isinstance(query, dict):
-                    if all(node[key] == value for key, value in query.items()):
+                    if query is None:
                         yield node
 
-                else:
-                    if all(key in node for key in query):
-                        yield node
->>>>>>> 63f97bc5
-
-    def child(self, type=None, filter=om.MFn.kTransform, contains=None):
-        return next(self.children(type, filter, contains), None)
+                    elif isinstance(query, dict):
+                        try:
+                            if all(node[key] == value
+                                   for key, value in query.items()):
+                                yield node
+                        except ExistError:
+                            continue
+
+                    else:
+                        if all(key in node for key in query):
+                            yield node
+
+    def child(self,
+              type=None,
+              filter=om.MFn.kTransform,
+              query=None,
+              contains=None):
+        return next(self.children(type, filter, query, contains), None)
 
     def shapes(self, type=None, query=None):
         return self.children(type, kShape, query)
