--- conflicted
+++ resolved
@@ -16,11 +16,7 @@
 from maya.api import OpenMaya as om, OpenMayaAnim as oma, OpenMayaUI as omui
 from maya import OpenMaya as om1, OpenMayaMPx as ompx1, OpenMayaUI as omui1
 
-<<<<<<< HEAD
 __version__ = "0.4.4"
-=======
-__version__ = "0.4.3"
->>>>>>> 6ce75648
 
 PY3 = sys.version_info[0] == 3
 
