# -*- coding: utf-8 -*-
import os
import sys
import json
import time
import math
import types
import logging
import traceback
import operator
from functools import wraps

from maya import cmds
from maya.api import OpenMaya as om, OpenMayaAnim as oma, OpenMayaUI as omui
from maya import OpenMaya as om1

PY3 = sys.version_info[0] == 3

# Bypass assertion error on unsupported Maya versions
IGNORE_VERSION = bool(os.getenv("CMDX_IGNORE_VERSION"))

# Output profiling information to console
# CAREFUL! This will flood your console. Use sparingly.
TIMINGS = bool(os.getenv("CMDX_TIMINGS"))

# Do not perform any caching of nodes or plugs
SAFE_MODE = bool(os.getenv("CMDX_SAFE_MODE"))

# Increase performance by not protecting against
# fatal crashes (e.g. operations on deleted nodes)
# This can be useful when you know for certain that a
# series of operations will happen in isolation, such
# as during an auto rigging build or export process.
ROGUE_MODE = not SAFE_MODE and bool(os.getenv("CMDX_ROGUE_MODE"))

# Increase performance by not bothering to free up unused memory
MEMORY_HOG_MODE = not SAFE_MODE and bool(os.getenv("CMDX_MEMORY_HOG_MODE"))

ENABLE_PEP8 = True

# Support undo/redo
ENABLE_UNDO = not SAFE_MODE

# Required
ENABLE_NODE_REUSE = True
ENABLE_PLUG_REUSE = True

if PY3:
    string_types = str,
else:
    string_types = str, basestring, unicode

__version__ = "0.3.0"

try:
    __maya_version__ = int(cmds.about(version=True))
except (AttributeError, ValueError):
    __maya_version__ = 2015  # E.g. Preview Release 95

if not IGNORE_VERSION:
    assert __maya_version__ >= 2015, "Requires Maya 2015 or newer"

self = sys.modules[__name__]
self.installed = False
log = logging.getLogger("cmdx")

# Accessible via `cmdx.NodeReuseCount` etc.
Stats = self
Stats.NodeInitCount = 0
Stats.NodeReuseCount = 0
Stats.PlugReuseCount = 0
Stats.LastTiming = None

# Node reuse depends on this member
if ENABLE_NODE_REUSE and not hasattr(om, "MObjectHandle"):
    log.warning("Disabling node reuse (OpenMaya.MObjectHandle not found)")
    ENABLE_NODE_REUSE = False

TimeUnit = om.MTime.uiUnit()
DistanceUnit = om.MDistance.uiUnit()
AngleUnit = om.MAngle.uiUnit()

ExistError = type("ExistError", (RuntimeError,), {})
DoNothing = None

# Reusable objects, for performance
GlobalDagNode = om.MFnDagNode()
GlobalDependencyNode = om.MFnDependencyNode()

First = 0
Last = -1

# Animation curve interpolation, from MFnAnimCurve::TangentType
Stepped = 5
Linear = 2
Smooth = 4

history = dict()


class ModifierError(RuntimeError):
    def __init__(self, history):
        tasklist = list()
        for task in history:
            cmd, args, kwargs = task
            tasklist += [
                "%s(%s)" % (cmd, ", ".join(map(repr, args)))
            ]

        message = (
            "An unexpected internal failure occurred, "
            "these tasks were attempted:\n- " +
            "\n- ".join(tasklist)
        )

        self.history = history
        super(ModifierError, self).__init__(message)


def withTiming(text="{func}() {time:.2f} ns"):
    """Append timing information to a function

    Example:
        @withTiming()
        def function():
            pass

    """

    def timings_decorator(func):
        if not TIMINGS:
            # Do not wrap the function.
            # This yields zero cost to runtime performance
            return func

        @wraps(func)
        def func_wrapper(*args, **kwargs):
            t0 = time.clock()

            try:
                return func(*args, **kwargs)
            finally:
                t1 = time.clock()
                duration = (t1 - t0) * 10 ** 6  # microseconds

                Stats.LastTiming = duration

                log.debug(
                    text.format(func=func.__name__,
                                time=duration)
                )

        return func_wrapper
    return timings_decorator


def protected(func):
    """Prevent fatal crashes from illegal access to deleted nodes"""
    if ROGUE_MODE:
        return func

    @wraps(func)
    def func_wrapper(*args, **kwargs):
        if args[0]._destroyed:
            raise ExistError("Cannot perform operation on deleted node")
        return func(*args, **kwargs)

    return func_wrapper


class _Type(int):
    """Facilitate use of isinstance(space, _Type)"""


kDagNode = _Type(om.MFn.kDagNode)
kShape = _Type(om.MFn.kShape)
kTransform = _Type(om.MFn.kTransform)
kJoint = _Type(om.MFn.kJoint)


class _Space(int):
    """Facilitate use of isinstance(space, _Space)"""


# Spaces
World = _Space(om.MSpace.kWorld)
Object = _Space(om.MSpace.kObject)
Transform = _Space(om.MSpace.kTransform)
PostTransform = _Space(om.MSpace.kPostTransform)
PreTransform = _Space(om.MSpace.kPreTransform)

kWorld = World
kObject = Object
kTransform = Transform
kPostTransform = PostTransform
kPreTransform = PreTransform

kXYZ = om.MEulerRotation.kXYZ
kYZX = om.MEulerRotation.kYZX
kZXY = om.MEulerRotation.kZXY
kXZY = om.MEulerRotation.kXZY
kYXZ = om.MEulerRotation.kYXZ
kZYX = om.MEulerRotation.kZYX


class _Unit(int):
    """A Maya unit, for unit-attributes such as Angle and Distance

    Because the resulting classes are subclasses of `int`, there
    is virtually no run-time performance penalty to using it as
    an integer. No additional Python is called, most notably when
    passing the integer class to the Maya C++ binding (which wouldn't
    call our overridden methods anyway).

    The added overhead to import time is neglible.

    """

    def __new__(cls, unit, enum):
        self = super(_Unit, cls).__new__(cls, enum)
        self._unit = unit
        return self

    def __call__(self, enum):
        return self._unit(enum, self)


# Angular units
Degrees = _Unit(om.MAngle, om.MAngle.kDegrees)
Radians = _Unit(om.MAngle, om.MAngle.kRadians)
AngularMinutes = _Unit(om.MAngle, om.MAngle.kAngMinutes)
AngularSeconds = _Unit(om.MAngle, om.MAngle.kAngSeconds)

# Distance units
Millimeters = _Unit(om.MDistance, om.MDistance.kMillimeters)
Centimeters = _Unit(om.MDistance, om.MDistance.kCentimeters)
Meters = _Unit(om.MDistance, om.MDistance.kMeters)
Kilometers = _Unit(om.MDistance, om.MDistance.kKilometers)
Inches = _Unit(om.MDistance, om.MDistance.kInches)
Feet = _Unit(om.MDistance, om.MDistance.kFeet)
Miles = _Unit(om.MDistance, om.MDistance.kMiles)
Yards = _Unit(om.MDistance, om.MDistance.kYards)

_Cached = type("Cached", (object,), {})  # For isinstance(x, _Cached)
Cached = _Cached()


class Singleton(type):
    """Re-use previous instances of Node

    Cost: 14 microseconds

    This enables persistent state of each node, even when
    a node is discovered at a later time, such as via
    :func:`DagNode.parent()` or :func:`DagNode.descendents()`

    Arguments:
        mobject (MObject): Maya API object to wrap
        exists (bool, optional): Whether or not to search for
            an existing Python instance of this node

    Example:
        >>> nodeA = createNode("transform", name="myNode")
        >>> nodeB = createNode("transform", parent=nodeA)
        >>> encode("|myNode") is nodeA
        True
        >>> nodeB.parent() is nodeA
        True

    """

    _instances = {}

    @withTiming()
    def __call__(cls, mobject, exists=True, modifier=None):
        handle = om.MObjectHandle(mobject)
        hsh = handle.hashCode()
        hx = "%x" % hsh

        if exists and handle.isValid():
            try:
                node = cls._instances[hx]
                assert not node._destroyed
            except KeyError:
                pass
            except AssertionError:
                pass
            else:
                Stats.NodeReuseCount += 1
                node._removed = False
                return node

        # It didn't exist, let's create one
        # But first, make sure we instantiate the right type
        if mobject.hasFn(om.MFn.kDagNode):
            sup = DagNode
        elif mobject.hasFn(om.MFn.kSet):
            sup = ObjectSet
        elif mobject.hasFn(om.MFn.kAnimCurve):
            sup = AnimCurve
        else:
            sup = Node

        self = super(Singleton, sup).__call__(mobject, exists, modifier)
        self._hashCode = hsh
        self._hexStr = hx
        cls._instances[hx] = self
        return self


class Node(object):
    """A Maya dependency node

    Example:
        >>> _ = cmds.file(new=True, force=True)
        >>> decompose = createNode("decomposeMatrix", name="decompose")
        >>> str(decompose)
        'decompose'
        >>> alias = encode(decompose.name())
        >>> decompose == alias
        True
        >>> transform = createNode("transform")
        >>> transform["tx"] = 5
        >>> transform["worldMatrix"][0] >> decompose["inputMatrix"]
        >>> decompose["outputTranslate"]
        (5.0, 0.0, 0.0)

    """

    if ENABLE_NODE_REUSE:
        __metaclass__ = Singleton

    _Fn = om.MFnDependencyNode

    # Module-level cache of previously created instances of Node
    _Cache = dict()

    def __eq__(self, other):
        """MObject supports this operator explicitly"""
        try:
            # Better to ask forgivness than permission
            return self._mobject == other._mobject
        except AttributeError:
            return str(self) == str(other)

    def __ne__(self, other):
        try:
            return self._mobject != other._mobject
        except AttributeError:
            return str(self) != str(other)

    def __str__(self):
        return self.name()

    def __repr__(self):
        return self.name()

    def __add__(self, other):
        """Support legacy + '.attr' behavior

        Example:
            >>> node = createNode("transform")
            >>> getAttr(node + ".tx")
            0.0
            >>> delete(node)

        """

        return self[other.strip(".")]

    def __contains__(self, other):
        """Does the attribute `other` exist?"""

        return self.hasAttr(other)

    def __getitem__(self, key):
        """Get plug from self

        Arguments:
            key (str, tuple): String lookup of attribute,
                optionally pass tuple to include unit.

        Example:
            >>> node = createNode("transform")
            >>> node["translate"] = (1, 1, 1)
            >>> node["translate", Meters]
            (0.01, 0.01, 0.01)

        """

        unit = None
        cached = False
        if isinstance(key, (list, tuple)):
            key, items = key[0], key[1:]

            for item in items:
                if isinstance(item, _Unit):
                    unit = item
                elif isinstance(item, _Cached):
                    cached = True

        if cached:
            try:
                return CachedPlug(self._state["values"][key, unit])
            except KeyError:
                log.warning("No previous value found")

        try:
            plug = self.findPlug(key)
        except RuntimeError:
            raise ExistError("%s.%s" % (self.path(), key))

        return Plug(self, plug, unit=unit, key=key, modifier=self._modifier)

    def __setitem__(self, key, value):
        """Support item assignment of new attributes or values

        Example:
            >>> _ = cmds.file(new=True, force=True)
            >>> node = createNode("transform", name="myNode")
            >>> node["myAttr"] = Double(default=1.0)
            >>> node["myAttr"] == 1.0
            True
            >>> node["rotateX", Degrees] = 1.0
            >>> node["rotateX"] = Degrees(1)
            >>> node["rotateX", Degrees]
            1.0
            >>> node["myDist"] = Distance()
            >>> node["myDist"] = node["translateX"]
            >>> node["myDist", Centimeters] = node["translateX", Meters]
            >>> round(node["rotateX", Radians], 3)
            0.017
            >>> node["myDist"] = Distance()
            Traceback (most recent call last):
            ...
            ExistError: myDist
            >>> node["notExist"] = 5
            Traceback (most recent call last):
            ...
            ExistError: |myNode.notExist
            >>> delete(node)

        """

        if isinstance(value, Plug):
            value = value.read()

        unit = None
        if isinstance(key, (list, tuple)):
            key, unit = key

            # Convert value to the given unit
            if isinstance(value, (list, tuple)):
                value = list(unit(v) for v in value)
            else:
                value = unit(value)

        # Create a new attribute
        elif isinstance(value, (tuple, list)):
            if isinstance(value[0], type):
                if issubclass(value[0], _AbstractAttribute):
                    Attribute, kwargs = value
                    attr = Attribute(key, **kwargs).create()

                    try:
                        return self.addAttr(attr)

                    except RuntimeError:
                        # NOTE: I can't be sure this is the only occasion
                        # where this exception is thrown. Stay catious.
                        raise ExistError(key)

        try:
            plug = self.findPlug(key)
        except RuntimeError:
            raise ExistError("%s.%s" % (self.path(), key))

        plug = Plug(self, plug, unit=unit)

        if not getattr(self._modifier, "isDone", True):

            # Only a few attribute types are supported by a modifier
            if _python_to_mod(value, plug, self._modifier._modifier):
                return
            else:
                log.warning(
                    "Could not write %s via modifier, writing directly.."
                    % plug
                )

        # Else, write it immediately
        plug.write(value)

    def _onDestroyed(self, mobject):
        self._destroyed = True

        om.MMessage.removeCallbacks(self._state["callbacks"])

        for callback in self.onDestroyed:
            try:
                callback(self)
            except Exception:
                traceback.print_exc()

    def _onRemoved(self, mobject, modifier, _=None):
        self._removed = True

        for callback in self.onRemoved:
            try:
                callback()
            except Exception:
                traceback.print_exc()

    def __delitem__(self, key):
        self.deleteAttr(key)

    @withTiming()
    def __init__(self, mobject, exists=True, modifier=None):
        """Initialise Node

        Private members:
            mobject (om.MObject): Wrap this MObject
            fn (om.MFnDependencyNode): The corresponding function set
            modifier (om.MDagModifier, optional): Operations are
                deferred to this modifier.
            destroyed (bool): Has this node been destroyed by Maya?
            state (dict): Optional state for performance

        """

        self._mobject = mobject
        self._fn = self._Fn(mobject)
        self._modifier = modifier
        self._destroyed = False
        self._removed = False
        self._hashCode = None
        self._state = {
            "plugs": dict(),
            "values": dict(),
            "callbacks": list()
        }

        # End-user, transient metadata
        self.data = {}

        # Callbacks
        self.onDestroyed = list()
        self.onRemoved = list()

        Stats.NodeInitCount += 1

        self._state["callbacks"] += [
            # Monitor node deletion, to prevent accidental
            # use of MObject past its lifetime which may
            # result in a fatal crash.
            om.MNodeMessage.addNodeDestroyedCallback(
                mobject,
                self._onDestroyed,  # func
                None  # clientData
            ) if not ROGUE_MODE else 0,

            om.MNodeMessage.addNodeAboutToDeleteCallback(
                mobject,
                self._onRemoved,
                None
            ),
        ]

    def object(self):
        """Return MObject of this node"""
        return self._mobject

    def isAlive(self):
        """The node exists somewhere in memory"""
        return not self._destroyed

    @property
    def destroyed(self):
        return self._destroyed

    @property
    def exists(self):
        """The node exists in both memory *and* scene

        Example:
            >>> node = createNode("joint")
            >>> node.exists
            True
            >>> cmds.delete(str(node))
            >>> node.exists
            False
            >>> node.destroyed
            False
            >>> _ = cmds.file(new=True, force=True)
            >>> node.exists
            False
            >>> node.destroyed
            True

        """

        return not self._removed

    @property
    def removed(self):
        return self._removed

    @property
    def hashCode(self):
        """Return MObjectHandle.hashCode of this node

        This a guaranteed-unique integer (long in Python 2)
        similar to the UUID of Maya 2016

        """

        return self._hashCode

    @property
    def hexStr(self):
        """Return unique hashCode as hexadecimal string

        Example:
            >>> node = createNode("transform")
            >>> node.hexStr == format(node.hashCode, "x")
            True

        """

        return self._hexStr

    # Alias
    code = hashCode
    hex = hexStr

    @property
    def typeId(self):
        """Return the native maya.api.MTypeId of this node

        Example:
            >>> node = createNode("transform")
            >>> node.typeId == tTransform
            True

        """

        return self._fn.typeId

    @property
    def typeName(self):
        return self._fn.typeName

    def isA(self, type):
        """Evaluate whether self is of `type`

        Arguments:
            type (int): MFn function set constant

        Example:
            >>> node = createNode("transform")
            >>> node.isA(kTransform)
            True
            >>> node.isA(kShape)
            False

        """

        return self._mobject.hasFn(type)

    def lock(self, value=True):
        self._fn.isLocked = value

    def isLocked(self):
        return self._fn.isLocked

    @property
    def storable(self):
        """Whether or not to save this node with the file"""

        # How is this value queried?
        return None

    @storable.setter
    def storable(self, value):

        # The original function is a double negative
        self._fn.setDoNotWrite(not bool(value))

    # Module-level branch; evaluated on import
    if ENABLE_PLUG_REUSE:
        @withTiming("findPlug() reuse {time:.4f} ns")
        def findPlug(self, name, cached=False):
            """Cache previously found plugs, for performance

            Cost: 4.9 microseconds/call

            Part of the time taken in querying an attribute is the
            act of finding a plug given its name as a string.

            This causes a 25% reduction in time taken for repeated
            attribute queries. Though keep in mind that state is stored
            in the `cmdx` object which currently does not survive rediscovery.
            That is, if a node is created and later discovered through a call
            to `encode`, then the original and discovered nodes carry one
            state each.

            Additional challenges include storing the same plug for both
            long and short name of said attribute, which is currently not
            the case.

            Arguments:
                name (str): Name of plug to find
                cached (bool, optional): Return cached plug, or
                    throw an exception. Default to False, which
                    means it will run Maya's findPlug() and cache
                    the result.
                safe (bool, optional): Always find the plug through
                    Maya's API, defaults to False. This will not perform
                    any caching and is intended for use during debugging
                    to spot whether caching is causing trouble.

            Example:
                >>> node = createNode("transform")
                >>> node.findPlug("translateX", cached=True)
                Traceback (most recent call last):
                ...
                KeyError: "'translateX' not cached"
                >>> plug1 = node.findPlug("translateX")
                >>> isinstance(plug1, om.MPlug)
                True
                >>> plug1 is node.findPlug("translateX")
                True
                >>> plug1 is node.findPlug("translateX", cached=True)
                True

            """

            try:
                existing = self._state["plugs"][name]
                Stats.PlugReuseCount += 1
                return existing
            except KeyError:
                if cached:
                    raise KeyError("'%s' not cached" % name)

            plug = self._fn.findPlug(name, False)
            self._state["plugs"][name] = plug

            return plug

    else:
        @withTiming("findPlug() no reuse {time:.4f} ns")
        def findPlug(self, name):
            """Always lookup plug by name

            Cost: 27.7 microseconds/call

            """

            return self._fn.findPlug(name, False)

    def clear(self):
        """Clear transient state

        A node may cache previously queried values for performance
        at the expense of memory. This method erases any cached
        values, freeing up memory at the expense of performance.

        Example:
            >>> node = createNode("transform")
            >>> node["translateX"] = 5
            >>> node["translateX"]
            5.0
            >>> # Plug was reused
            >>> node["translateX"]
            5.0
            >>> # Value was reused
            >>> node.clear()
            >>> node["translateX"]
            5.0
            >>> # Plug and value was recomputed

        """

        self._state["plugs"].clear()
        self._state["values"].clear()

    @protected
    def name(self, namespace=True):
        """Return the name of this node, without namespace

        Example:
            >>> node = createNode("transform", name="myName")
            >>> node.name()
            u'myName'

        """

        if namespace:
            return self._fn.name()
        else:
            return self._fn.name().rsplit(":", 1)[-1]

    def namespace(self):
        """Get namespace of node

        Example:
            >>> _ = cmds.file(new=True, force=True)
            >>> node = createNode("transform", name="myNode")
            >>> node.namespace()
            u''
            >>> _ = cmds.namespace(add=":A")
            >>> _ = cmds.namespace(add=":A:B")
            >>> node = createNode("transform", name=":A:B:myNode")
            >>> node.namespace()
            u'A:B'

        """

        name = self._fn.name()

        if ":" in name:
            # Else it will return name as-is, as namespace
            # E.g. Ryan_:leftHand -> Ryan_, but :leftHand -> leftHand
            return name.rsplit(":", 1)[0]

        return type(name)()

    # Alias
    path = name

    def update(self, attrs):
        """Add `attrs` to self

        Arguments:
            attrs (dict): Key/value pairs of name and attribute

        Example:
            >>> node = createNode("transform")
            >>> node.update({
            ...   "translateX": 1.0,
            ...   "translateY": 1.0,
            ...   "translateZ": 5.0,
            ... })
            ...
            >>> node["tx"] == 1.0
            True

        """

        for key, value in attrs.items():
            self[key] = value

    def pop(self, key):
        """Delete an attribute

        Arguments:
            key (str): Name of attribute to delete

        Example:
            >>> node = createNode("transform")
            >>> node["myAttr"] = Double()
            >>> node.pop("myAttr")
            >>> node.hasAttr("myAttr")
            False

        """

        del self[key]

    def dump(self, ignore_error=True):
        """Return dictionary of all attributes

        Example:
            >>> import json
            >>> _ = cmds.file(new=True, force=True)
            >>> node = createNode("choice")
            >>> dump = node.dump()
            >>> isinstance(dump, dict)
            True
            >>> dump["choice1.caching"]
            False

        """

        attrs = {}
        count = self._fn.attributeCount()
        for index in range(count):
            obj = self._fn.attribute(index)
            plug = self._fn.findPlug(obj, False)

            try:
                value = Plug(self, plug).read()
            except (RuntimeError, TypeError):
                # TODO: Support more types of attributes,
                # such that this doesn't need to happen.
                value = None

                if not ignore_error:
                    raise

            attrs[plug.name()] = value

        return attrs

    def dumps(self, indent=4, sortKeys=True):
        """Return a JSON compatible dictionary of all attributes"""
        return json.dumps(self.dump(), indent=indent, sort_keys=sortKeys)

    def type(self):
        """Return type name

        Example:
            >>> node = createNode("choice")
            >>> node.type()
            u'choice'

        """

        return self._fn.typeName

    def addAttr(self, attr):
        """Add a new dynamic attribute to node

        Arguments:
            attr (Plug): Add this attribute

        Example:
            >>> node = createNode("transform")
            >>> attr = Double("myAttr", default=5.0)
            >>> node.addAttr(attr)
            >>> node["myAttr"] == 5.0
            True

        """

        if isinstance(attr, _AbstractAttribute):
            attr = attr.create()

        self._fn.addAttribute(attr)

    def hasAttr(self, attr):
        """Return whether or not `attr` exists

        Arguments:
            attr (str): Name of attribute to check

        Example:
            >>> node = createNode("transform")
            >>> node.hasAttr("mysteryAttribute")
            False
            >>> node.hasAttr("translateX")
            True
            >>> node["myAttr"] = Double()  # Dynamic attribute
            >>> node.hasAttr("myAttr")
            True

        """

        return self._fn.hasAttribute(attr)

    def deleteAttr(self, attr):
        """Delete `attr` from node

        Arguments:
            attr (Plug): Attribute to remove

        Example:
            >>> node = createNode("transform")
            >>> node["myAttr"] = Double()
            >>> node.deleteAttr("myAttr")
            >>> node.hasAttr("myAttr")
            False

        """

        if not isinstance(attr, Plug):
            attr = self[attr]

        attribute = attr._mplug.attribute()
        self._fn.removeAttribute(attribute)

    def connections(self, type=None, unit=None, plugs=False):
        """Yield plugs of node with a connection to any other plug

        Arguments:
            unit (int, optional): Return plug in this unit,
                e.g. Meters or Radians
            type (str, optional): Restrict output to nodes of this type,
                e.g. "transform" or "mesh"
            plugs (bool, optional): Return plugs, rather than nodes

        Example:
            >>> _ = cmds.file(new=True, force=True)
            >>> a = createNode("transform", name="A")
            >>> b = createNode("multDoubleLinear", name="B")
            >>> a["ihi"] << b["ihi"]
            >>> list(a.connections()) == [b]
            True
            >>> list(b.connections()) == [a]
            True
            >>> a.connection() == b
            True

        """

        for plug in self._fn.getConnections():
            mobject = plug.node()
            node = Node(mobject)

            if not type or type == node._fn.typeName:
                plug = Plug(node, plug, unit)
                for connection in plug.connections(plugs=plugs):
                    yield connection

    def connection(self, type=None, unit=None, plug=False):
        """Singular version of :func:`connections()`"""
        return next(self.connections(type, unit, plug), None)

    def rename(self, name):
        if not getattr(self._modifier, "isDone", True):
            return self._modifier.rename(self, name)

        mod = om.MDGModifier()
        mod.renameNode(self._mobject, name)
        mod.doIt()

    if ENABLE_PEP8:
        is_alive = isAlive
        hex_str = hexStr
        hash_code = hashCode
        type_id = typeId
        type_name = typeName
        is_a = isA
        is_locked = isLocked
        find_plug = findPlug
        add_attr = addAttr
        has_attr = hasAttr
        delete_attr = deleteAttr


class DagNode(Node):
    """A Maya DAG node

    The difference between this and Node is that a DagNode
    can have one or more children and one parent (multiple
    parents not supported).

    Example:
        >>> _ = cmds.file(new=True, force=True)
        >>> parent = createNode("transform")
        >>> child = createNode("transform", parent=parent)
        >>> child.parent() == parent
        True
        >>> next(parent.children()) == child
        True
        >>> parent.child() == child
        True
        >>> sibling = createNode("transform", parent=parent)
        >>> child.sibling() == sibling
        True
        >>> shape = createNode("mesh", parent=child)
        >>> child.shape() == shape
        True
        >>> shape.parent() == child
        True

    """

    _Fn = om.MFnDagNode

    def __str__(self):
        return self.path()

    def __repr__(self):
        return self.path()

    @protected
    def path(self):
        """Return full path to node

        Example:
            >>> parent = createNode("transform", "myParent")
            >>> child = createNode("transform", "myChild", parent=parent)
            >>> child.name()
            u'myChild'
            >>> child.path()
            u'|myParent|myChild'

        """

        return self._fn.fullPathName()

    @protected
    def dagPath(self):
        """Return a om.MDagPath for this node

        Example:
            >>> _ = cmds.file(new=True, force=True)
            >>> parent = createNode("transform", name="Parent")
            >>> child = createNode("transform", name="Child", parent=parent)
            >>> path = child.dagPath()
            >>> str(path)
            'Child'
            >>> str(path.pop())
            'Parent'

        """

        return om.MDagPath.getAPathTo(self._mobject)

    @protected
    def shortestPath(self):
        """Return shortest unique path to node

        Example:
            >>> _ = cmds.file(new=True, force=True)
            >>> parent = createNode("transform", name="myParent")
            >>> child = createNode("transform", name="myChild", parent=parent)
            >>> child.shortestPath()
            u'myChild'
            >>> child = createNode("transform", name="myChild")
            >>> # Now `myChild` could refer to more than a single node
            >>> child.shortestPath()
            u'|myChild'

        """

        return self._fn.partialPathName()

    @property
    def level(self):
        """Return the number of parents this DAG node has

        Example:
            >>> parent = createNode("transform")
            >>> child = createNode("transform", parent=parent)
            >>> child.level
            1
            >>> parent.level
            0

        """

        return self.path().count("|") - 1

    def hide(self):
        """Set visibility to False"""
        self["visibility"] = False

    def show(self):
        """Set visibility to True"""
        self["visibility"] = True

    def addChild(self, child, index=Last):
        """Add `child` to self

        Arguments:
            child (Node): Child to add
            index (int, optional): Physical location in hierarchy,
                defaults to cmdx.Last

        Example:
            >>> parent = createNode("transform")
            >>> child = createNode("transform")
            >>> parent.addChild(child)

        """

        mobject = child._mobject
        self._fn.addChild(mobject, index)

    def assembly(self):
        """Return the top-level parent of node

        Example:
            >>> parent1 = createNode("transform")
            >>> parent2 = createNode("transform")
            >>> child = createNode("transform", parent=parent1)
            >>> grandchild = createNode("transform", parent=child)
            >>> child.assembly() == parent1
            True
            >>> parent2.assembly() == parent2
            True

        """

        path = self._fn.getPath()

        root = None
        for level in range(path.length() - 1):
            root = path.pop()

        return self.__class__(root.node()) if root else self

    def transform(self, space=Object, time=None):
        """Return TransformationMatrix"""
        plug = self["worldMatrix"][0] if space == World else self["matrix"]
        return TransformationMatrix(plug.asMatrix(time))

    def mapFrom(self, other, time=None):
        """Return TransformationMatrix of `other` relative self

        Example:
            >>> a = createNode("transform")
            >>> b = createNode("transform")
            >>> a["translate"] = (0, 5, 0)
            >>> b["translate"] = (0, -5, 0)
            >>> delta = a.mapFrom(b)
            >>> delta.translation()[1]
            10.0
            >>> a = createNode("transform")
            >>> b = createNode("transform")
            >>> a["translate"] = (0, 5, 0)
            >>> b["translate"] = (0, -15, 0)
            >>> delta = a.mapFrom(b)
            >>> delta.translation()[1]
            20.0

        """

        a = self["worldMatrix"][0].asMatrix(time)
        b = other["worldInverseMatrix"][0].asMatrix(time)
        delta = a * b
        return TransformationMatrix(delta)

    def mapTo(self, other, time=None):
        """Return TransformationMatrix of self relative `other`

        See :func:`mapFrom` for examples.

        """

        return other.mapFrom(self, time)

    # Alias
    root = assembly

    def parent(self, type=None):
        """Return parent of node

        Arguments:
            type (str, optional): Return parent, only if it matches this type

        Example:
            >>> parent = createNode("transform")
            >>> child = createNode("transform", parent=parent)
            >>> child.parent() == parent
            True
            >>> not child.parent(type="camera")
            True
            >>> parent.parent()

        """

        mobject = self._fn.parent(0)

        if mobject.apiType() == om.MFn.kWorld:
            return

        cls = self.__class__

        if not type or type == self._fn.__class__(mobject).typeName:
            return cls(mobject)

    def children(self,
                 type=None,
                 filter=om.MFn.kTransform,
                 query=None,
                 contains=None):
        """Return children of node

        All returned children are transform nodes, as specified by the
        `filter` argument. For shapes, use the :func:`shapes` method.
        The `contains` argument only returns transform nodes containing
        a shape of the type provided.

        Arguments:
            type (str, optional): Return only children that match this type
            filter (int, optional): Return only children with this function set
            contains (str, optional): Child must have a shape of this type
            query (dict, optional): Limit output to nodes with these attributes

        Example:
            >>> _ = cmds.file(new=True, force=True)
            >>> a = createNode("transform", "a")
            >>> b = createNode("transform", "b", parent=a)
            >>> c = createNode("transform", "c", parent=a)
            >>> d = createNode("mesh", "d", parent=c)
            >>> list(a.children()) == [b, c]
            True
            >>> a.child() == b
            True
            >>> c.child(type="mesh")
            >>> c.child(type="mesh", filter=None) == d
            True
            >>> c.child(type=("mesh", "transform"), filter=None) == d
            True
            >>> a.child() == b
            True
            >>> a.child(contains="mesh") == c
            True
            >>> a.child(contains="nurbsCurve") is None
            True
            >>> b["myAttr"] = Double(default=5)
            >>> a.child(query=["myAttr"]) == b
            True
            >>> a.child(query=["noExist"]) is None
            True
            >>> a.child(query={"myAttr": 5}) == b
            True
            >>> a.child(query={"myAttr": 1}) is None
            True

        """

        # Shapes have no children
        if self.isA(kShape):
            return

        cls = DagNode
        Fn = self._fn.__class__
        op = operator.eq

        if isinstance(type, (tuple, list)):
            op = operator.contains

        other = "typeId" if isinstance(type, om.MTypeId) else "typeName"

        for index in range(self._fn.childCount()):
            try:
                mobject = self._fn.child(index)

            except RuntimeError:
                # TODO: Unsure of exactly when this happens
                log.warning(
                    "Child %d of %s not found, this is a bug" % (index, self)
                )
                raise

            if filter is not None and not mobject.hasFn(filter):
                continue

            if not type or op(type, getattr(Fn(mobject), other)):
                node = cls(mobject)

                if not contains or node.shape(type=contains):
                    if query is None:
                        yield node

                    elif isinstance(query, dict):
                        try:
                            if all(node[key] == value
                                   for key, value in query.items()):
                                yield node
                        except ExistError:
                            continue

                    else:
                        if all(key in node for key in query):
                            yield node

    def child(self,
              type=None,
              filter=om.MFn.kTransform,
              query=None,
              contains=None):
        return next(self.children(type, filter, query, contains), None)

    def shapes(self, type=None, query=None):
        return self.children(type, kShape, query)

    def shape(self, type=None):
        return next(self.shapes(type), None)

    def siblings(self, type=None, filter=om.MFn.kTransform):
        parent = self.parent()

        if parent is not None:
            for child in parent.children(type=type, filter=filter):
                if child != self:
                    yield child

    def sibling(self, type=None, filter=None):
        return next(self.siblings(type, filter), None)

    # Module-level expression; this isn't evaluated
    # at run-time, for that extra performance boost.
    if hasattr(om, "MItDag"):
        def descendents(self, type=None):
            """Faster and more efficient dependency graph traversal

            Requires Maya 2017+

            Example:
                >>> grandparent = createNode("transform")
                >>> parent = createNode("transform", parent=grandparent)
                >>> child = createNode("transform", parent=parent)
                >>> mesh = createNode("mesh", parent=child)
                >>> it = grandparent.descendents(type=tMesh)
                >>> next(it) == mesh
                True
                >>> next(it)
                Traceback (most recent call last):
                ...
                StopIteration

            """

            type = type or om.MFn.kInvalid
            typeName = None

            # Support filtering by typeName
            if isinstance(type, string_types):
                typeName = type
                type = om.MFn.kInvalid

            it = om.MItDag(om.MItDag.kDepthFirst, om.MFn.kInvalid)
            it.reset(
                self._mobject,
                om.MItDag.kDepthFirst,
                om.MIteratorType.kMObject
            )

            it.next()  # Skip self

            while not it.isDone():
                mobj = it.currentItem()
                node = DagNode(mobj)

                if typeName is None:
                    if not type or type == node._fn.typeId:
                        yield node
                else:
                    if not typeName or typeName == node._fn.typeName:
                        yield node

                it.next()

    else:
        def descendents(self, type=None):
            """Recursive, depth-first search; compliant with MItDag of 2017+

            Example:
                >>> grandparent = createNode("transform")
                >>> parent = createNode("transform", parent=grandparent)
                >>> child = createNode("transform", parent=parent)
                >>> mesh = createNode("mesh", parent=child)
                >>> it = grandparent.descendents(type=tMesh)
                >>> next(it) == mesh
                True
                >>> next(it)
                Traceback (most recent call last):
                ...
                StopIteration

            """

            def _descendents(node, children=None):
                children = children or list()
                children.append(node)
                for child in node.children(filter=None):
                    _descendents(child, children)

                return children

            # Support filtering by typeName
            typeName = None
            if isinstance(type, str):
                typeName = type
                type = om.MFn.kInvalid

            descendents = _descendents(self)[1:]  # Skip self

            for child in descendents:
                if typeName is None:
                    if not type or type == child._fn.typeId:
                        yield child
                else:
                    if not typeName or typeName == child._fn.typeName:
                        yield child

    def descendent(self, type=om.MFn.kInvalid):
        """Singular version of :func:`descendents()`

        A recursive, depth-first search.

        .. code-block:: python

            a
            |
            b---d
            |   |
            c   e

        Example:
            >>> _ = cmds.file(new=True, force=True)
            >>> a = createNode("transform", "a")
            >>> b = createNode("transform", "b", parent=a)
            >>> c = createNode("transform", "c", parent=b)
            >>> d = createNode("transform", "d", parent=b)
            >>> e = createNode("transform", "e", parent=d)
            >>> a.descendent() == a.child()
            True
            >>> list(a.descendents()) == [b, c, d, e]
            True
            >>> f = createNode("mesh", "f", parent=e)
            >>> list(a.descendents(type="mesh")) == [f]
            True

        """

        return next(self.descendents(type), None)

    def duplicate(self):
        return self.__class__(self._fn.duplicate())

    if ENABLE_PEP8:
        shortest_path = shortestPath
        add_child = addChild
        dag_path = dagPath
        map_from = mapFrom
        map_to = mapTo


class ObjectSet(Node):
    """Support set-type operations on Maya sets

    Caveats
        1. MFnSet was introduced in Maya 2016, this class backports
            that behaviour for Maya 2015 SP3

        2. Adding a DAG node as a DG node persists its function set
            such that when you query it, it'll return the name rather
            than the path.

            Therefore, when adding a node to an object set, it's important
            that it is added either a DAG or DG node depending on what it it.

            This class manages this automatically.

    """

    @protected
    def shortestPath(self):
        return self.name()

    def __iter__(self):
        for member in self.members():
            yield member

    def add(self, member):
        """Add single `member` to set

        Arguments:
            member (cmdx.Node): Node to add

        """

        return self.update([member])

    def remove(self, members):
        mobj = _encode1(self.name())
        selectionList = om1.MSelectionList()

        if not isinstance(members, (tuple, list)):
            selectionList.add(members.path())

        else:
            for member in members:
                selectionList.add(member.path())

        fn = om1.MFnSet(mobj)
        fn.removeMembers(selectionList)

    def update(self, members):
        """Add several `members` to set

        Arguments:
            members (list): Series of cmdx.Node instances

        """

        cmds.sets(list(map(str, members)), forceElement=self.path())

    def clear(self):
        """Remove all members from set"""
        mobj = _encode1(self.name())
        fn = om1.MFnSet(mobj)
        fn.clear()

    def sort(self, key=lambda o: (o.typeName, o.path())):
        """Sort members of set by `key`

        Arguments:
            key (lambda): See built-in `sorted(key)` for reference

        """

        members = sorted(
            self.members(),
            key=key
        )

        self.clear()
        self.update(members)

    def descendent(self, type=None):
        """Return the first descendent"""
        return next(self.descendents(type), None)

    def descendents(self, type=None):
        """Return hierarchy of objects in set"""
        for member in self.members(type=type):
            yield member

            try:
                for child in member.descendents(type=type):
                    yield child

            except AttributeError:
                continue

    def member(self, type=None):
        """Return the first member"""

        return next(self.members(type), None)

    def members(self, type=None):
        op = operator.eq
        other = "typeId"

        if isinstance(type, string_types):
            other = "typeName"

        if isinstance(type, (tuple, list)):
            op = operator.contains

        for node in cmds.sets(self.name(), query=True) or []:
            node = encode(node)

            if not type or op(type, getattr(node._fn, other)):
                yield node


class AnimCurve(Node):
    if __maya_version__ >= 2016:
        def __init__(self, mobj, exists=True, modifier=None):
            super(AnimCurve, self).__init__(mobj, exists, modifier)
            self._fna = oma.MFnAnimCurve(mobj)

        def key(self, time, value, interpolation=Linear):
            time = om.MTime(time, om.MTime.uiUnit())
            index = self._fna.find(time)

            if index:
                self._fna.setValue(index, value)
            else:
                self._fna.addKey(time, value, interpolation, interpolation)


class Plug(object):
    def __abs__(self):
        """Return absolute value of plug

        Example:
            >>> node = createNode("transform")
            >>> node["tx"] = -10
            >>> abs(node["tx"])
            10.0

        """

        return abs(self.read())

    def __bool__(self):
        """if plug:

        Example:
            >>> node = createNode("transform")
            >>> node["tx"] = 10
            >>> if node["tx"]:
            ...   True
            ...
            True

        """

        return bool(self.read())

    # Python 3
    __nonzero__ = __bool__

    def __float__(self):
        """Return plug as floating point value

        Example:
            >>> node = createNode("transform")
            >>> float(node["visibility"])
            1.0

        """

        return float(self.read())

    def __int__(self):
        """Return plug as int

        Example:
            >>> node = createNode("transform")
            >>> int(node["visibility"])
            1

        """

        return int(self.read())

    def __eq__(self, other):
        """Compare plug to `other`

        Example:
            >>> node = createNode("transform")
            >>> node["visibility"] == True
            True
            >>> node["visibility"] == node["nodeState"]
            False
            >>> node["visibility"] != node["nodeState"]
            True

        """

        if isinstance(other, Plug):
            other = other.read()
        return self.read() == other

    def __ne__(self, other):
        if isinstance(other, Plug):
            other = other.read()
        return self.read() != other

    def __neg__(self):
        """Negate unary operator

        Example:
            >>> node = createNode("transform")
            >>> node["visibility"] = 1
            >>> -node["visibility"]
            -1

        """

        return -self.read()

    def __div__(self, other):
        """Python 2.x division

        Example:
            >>> node = createNode("transform")
            >>> node["tx"] = 5
            >>> node["ty"] = 2
            >>> node["tx"] / node["ty"]
            2.5

        """

        if isinstance(other, Plug):
            other = other.read()
        return self.read() / other

    def __truediv__(self, other):
        """Float division, e.g. self / other"""
        if isinstance(other, Plug):
            other = other.read()
        return self.read() / other

    def __add__(self, other):
        """Support legacy add string to plug

        Note:
            Adding to short name is faster, e.g. node["t"] + "x",
            than adding to longName, e.g. node["translate"] + "X"

        Example:
            >>> node = createNode("transform")
            >>> node["tx"] = 5
            >>> node["translate"] + "X"
            5.0
            >>> node["t"] + "x"
            5.0
            >>> try:
            ...   node["t"] + node["r"]
            ... except TypeError:
            ...   error = True
            ...
            >>> error
            True

        """

        if isinstance(other, str):
            try:
                # E.g. node["t"] + "x"
                return self._node[self.name() + other]
            except ExistError:
                # E.g. node["translate"] + "X"
                return self._node[self.name(long=True) + other]

        raise TypeError(
            "unsupported operand type(s) for +: 'Plug' and '%s'"
            % type(other)
        )

    def __iadd__(self, other):
        """Support += operator, for .append()

        Example:
            >>> node = createNode("transform")
            >>> node["myArray"] = Double(array=True)
            >>> node["myArray"].append(1.0)
            >>> node["myArray"].extend([2.0, 3.0])
            >>> node["myArray"] += 5.1
            >>> node["myArray"] += [1.1, 2.3, 999.0]
            >>> node["myArray"][0]
            1.0
            >>> node["myArray"][6]
            999.0
            >>> node["myArray"][-1]
            999.0

        """

        if isinstance(other, (tuple, list)):
            for entry in other:
                self.append(entry)
        else:
            self.append(other)

        return self

    def __str__(self):
        """Return value as str

        Example:
            >>> node = createNode("transform")
            >>> str(node["tx"])
            '0.0'

        """

        return str(self.read())

    def __repr__(self):
        return str(self.read())

    def __rshift__(self, other):
        """Support connecting attributes via A >> B"""
        self.connect(other)

    def __lshift__(self, other):
        """Support connecting attributes via A << B"""
        other.connect(self)

    def __floordiv__(self, other):
        """Disconnect attribute via A // B

        Example:
            >>> nodeA = createNode("transform")
            >>> nodeB = createNode("transform")
            >>> nodeA["tx"] >> nodeB["tx"]
            >>> nodeA["tx"] = 5
            >>> nodeB["tx"] == 5
            True
            >>> nodeA["tx"] // nodeB["tx"]
            >>> nodeA["tx"] = 0
            >>> nodeB["tx"] == 5
            True

        """

        self.disconnect(other)

    def __iter__(self):
        """Iterate over value as a tuple

        Example:
            >>> node = createNode("transform")
            >>> node["translate"] = (0, 1, 2)
            >>> for index, axis in enumerate(node["translate"]):
            ...   assert axis == float(index)
            ...   assert isinstance(axis, Plug)
            ...
            >>> a = createNode("transform")
            >>> a["myArray"] = Message(array=True)
            >>> b = createNode("transform")
            >>> c = createNode("transform")
            >>> a["myArray"][0] << b["message"]
            >>> a["myArray"][1] << c["message"]
            >>> a["myArray"][0] in list(a["myArray"])
            True
            >>> a["myArray"][1] in list(a["myArray"])
            True
            >>> for single in node["visibility"]:
            ...   print(single)
            ...
            True
            >>> node = createNode("wtAddMatrix")
            >>> node["wtMatrix"][0]["weightIn"] = 1.0

        """

        if self._mplug.isArray:
            for index in range(self._mplug.evaluateNumElements()):
                yield self[index]

        elif self._mplug.isCompound:
            for index in range(self._mplug.numChildren()):
                yield self[index]

        else:
            values = self.read()

            # Facilitate single-value attributes
            values = values if isinstance(values, (tuple, list)) else [values]

            for value in values:
                yield value

    def __getitem__(self, index):
        """Read from child of array or compound plug

        Example:
            >>> _ = cmds.file(new=True, force=True)
            >>> node = createNode("transform", name="mynode")
            >>> node["translate"][0].read()
            0.0
            >>> node["visibility"][0]
            Traceback (most recent call last):
            ...
            TypeError: |mynode.visibility does not support indexing
            >>> node["translate"][2] = 5.1
            >>> node["translate"][2].read()
            5.1

        """

        cls = self.__class__

        if isinstance(index, int):
            # Support backwards-indexing
            if index < 0:
                index = self.count() - abs(index)

            if self._mplug.isArray:
                item = self._mplug.elementByLogicalIndex(index)
                return cls(self._node, item, self._unit)

            elif self._mplug.isCompound:
                item = self._mplug.child(index)
                return cls(self._node, item, self._unit)

            else:
                raise TypeError(
                    "%s does not support indexing" % self.path()
                )

        elif isinstance(index, string_types):
            # Compound attributes have no equivalent
            # to "MDependencyNode.findPlug()" and must
            # be searched by hand.
            if self._mplug.isCompound:
                for child in range(self._mplug.numChildren()):
                    child = self._mplug.child(child)
                    _, name = child.name().rsplit(".", 1)

                    if index == name:
                        return cls(self._node, child)

            else:
                raise TypeError("'%s' is not a compound attribute"
                                % self.path())

            raise ExistError("'%s' was not found" % index)

    def __setitem__(self, index, value):
        """Write to child of array or compound plug

        Example:
            >>> node = createNode("transform")
            >>> node["translate"][0] = 5
            >>> node["tx"]
            5.0

        """

        self[index].write(value)

    def __init__(self, node, mplug, unit=None, key=None, modifier=None):
        """A Maya plug

        Arguments:
            node (Node): Parent Node of plug
            mplug (maya.api.OpenMaya.MPlug): Internal Maya plug
            unit (int, optional): Unit with which to read plug

        """

        assert isinstance(node, Node), "%s is not a Node" % node

        self._node = node
        self._mplug = mplug
        self._unit = unit
        self._cached = None
        self._key = key
        self._modifier = modifier

    def plug(self):
        return self._mplug

    @property
    def isArray(self):
        return self._mplug.isArray

    @property
    def isCompound(self):
        return self._mplug.isCompound

    def append(self, value):
        """Add `value` to end of self, which is an array

        Arguments:
            value (object): If value, create a new entry and append it.
                If cmdx.Plug, create a new entry and connect it.

        Example:
            >>> _ = cmds.file(new=True, force=True)
            >>> node = createNode("transform", name="appendTest")
            >>> node["myArray"] = Double(array=True)
            >>> node["myArray"].append(1.0)
            >>> node["notArray"] = Double()
            >>> node["notArray"].append(2.0)
            Traceback (most recent call last):
            ...
            TypeError: "|appendTest.notArray" was not an array attribute

        """

        if not self._mplug.isArray:
            raise TypeError("\"%s\" was not an array attribute" % self.path())

        index = self.count()

        if isinstance(value, Plug):
            self[index] << value
        else:
            self[index].write(value)

    def extend(self, values):
        """Append multiple values to the end of an array

        Arguments:
            values (tuple): If values, create a new entry and append it.
                If cmdx.Plug's, create a new entry and connect it.

        Example:
            >>> node = createNode("transform")
            >>> node["myArray"] = Double(array=True)
            >>> node["myArray"].extend([1.0, 2.0, 3.0])
            >>> node["myArray"][0]
            1.0
            >>> node["myArray"][-1]
            3.0

        """

        for value in values:
            self.append(value)

    def count(self):
        return self._mplug.numElements()

    def asDouble(self):
        """Return plug as double (Python float)

        Example:
            >>> node = createNode("transform")
            >>> node["translateX"] = 5.0
            >>> node["translateX"].asDouble()
            5.0

        """

        return self._mplug.asDouble()

    def asMatrix(self, time=None):
        """Return plug as MMatrix

        Example:
            >>> node1 = createNode("transform")
            >>> node2 = createNode("transform", parent=node1)
            >>> node1["translate"] = (0, 5, 0)
            >>> node2["translate"] = (0, 5, 0)
            >>> plug1 = node1["matrix"]
            >>> plug2 = node2["worldMatrix"][0]
            >>> mat1 = plug1.asMatrix()
            >>> mat2 = plug2.asMatrix()
            >>> mat = mat1 * mat2
            >>> tm = TransformationMatrix(mat)
            >>> list(tm.translation())
            [0.0, 15.0, 0.0]

        """

        context = om.MDGContext.kNormal

        if time is not None:
            context = om.MDGContext(om.MTime(time, om.MTime.uiUnit()))

        return om.MFnMatrixData(self._mplug.asMObject(context)).matrix()

    def asTransformationMatrix(self, time=None):
        """Return plug as TransformationMatrix

        Example:
            >>> node = createNode("transform")
            >>> node["translateY"] = 12
            >>> node["rotate"] = 1
            >>> tm = node["matrix"].asTm()
            >>> map(round, tm.rotation())
            [1.0, 1.0, 1.0]
            >>> list(tm.translation())
            [0.0, 12.0, 0.0]

        """

        return TransformationMatrix(self.asMatrix(time))

    # Alias
    asTm = asTransformationMatrix

    def asEulerRotation(self, order=kXYZ, time=None):
        value = self.read(time=time)
        return om.MEulerRotation(value, order)

    def asQuaternion(self, time=None):
        pass

    def asVector(self):
        assert self.isArray or self.isCompound, "'%s' not an array" % self
        return Vector(self.read())

    @property
    def locked(self):
        return self._mplug.isLocked

    @locked.setter
    def locked(self, value):
        """Lock attribute"""
        elements = (
            self
            if self.isArray or self.isCompound
            else [self]
        )

        # Use setAttr in place of MPlug.isKeyable = False, as that
        # doesn't persist the scene on save if the attribute is dynamic.
        for el in elements:
            cmds.setAttr(el.path(), lock=value)

    def lock(self):
        self.locked = True

    def unlock(self):
        self.locked = False

    @property
    def channelBox(self):
        """Is the attribute visible in the Channel Box?"""
        if self.isArray or self.isCompound:
            return all(
                plug._mplug.isChannelBox
                for plug in self
            )
        else:
            return self._mplug.isChannelBox

    @channelBox.setter
    def channelBox(self, value):
        elements = (
            self
            if self.isArray or self.isCompound
            else [self]
        )

        # Use setAttr in place of MPlug.isChannelBox = False, as that
        # doesn't persist the scene on save if the attribute is dynamic.
        for el in elements:
            cmds.setAttr(el.path(), keyable=value, channelBox=value)

    @property
    def keyable(self):
        """Is the attribute keyable?"""
        if self.isArray or self.isCompound:
            return all(
                plug._mplug.isKeyable
                for plug in self
            )
        else:
            return self._mplug.isKeyable

    @keyable.setter
    def keyable(self, value):
        elements = (
            self
            if self.isArray or self.isCompound
            else [self]
        )

        # Use setAttr in place of MPlug.isKeyable = False, as that
        # doesn't persist the scene on save if the attribute is dynamic.
        for el in elements:
            cmds.setAttr(el.path(), keyable=value)

    @property
    def hidden(self):
        return om.MFnAttribute(self._mplug.attribute()).hidden

    @hidden.setter
    def hidden(self, value):
        pass

    def hide(self):
        """Hide attribute from channel box

        Note: An attribute cannot be hidden from the channel box
        and keyable at the same time. Therefore, this method
        also makes the attribute non-keyable.

        Supports array and compound attributes too.

        """

        self.keyable = False
        self.channelBox = False

    def show(self):
        """Show attribute in channel box

        Note: An attribute can be both visible in the channel box
        and non-keyable, therefore, unlike :func:`hide()`, this
        method does not alter the keyable state of the attribute.

        """

        self.channelBox = True

    def type(self):
        """Retrieve API type of plug as string

        Example:
            >>> node = createNode("transform")
            >>> node["translate"].type()
            'kAttribute3Double'
            >>> node["translateX"].type()
            'kDoubleLinearAttribute'

        """

        return self._mplug.attribute().apiTypeStr

    def path(self):
        return "%s.%s" % (
            self._node.path(), self._mplug.partialName(
                includeNodeName=False,
                useLongNames=True,
                useFullAttributePath=True
            )
        )

    def name(self, long=False):
        return self._mplug.partialName(
            includeNodeName=False,
            useLongNames=long,
            useFullAttributePath=True
        )

    def read(self, unit=None, time=None):
        unit = unit if unit is not None else self._unit
        context = None

        if time is not None:
            context = om.MDGContext(om.MTime(time, om.MTime.uiUnit()))

        try:
            value = _plug_to_python(
                self._mplug,
                unit=unit,
                context=context
            )

            # Store cached value
            self._node._state["values"][self._key, unit] = value

            return value

        except RuntimeError:
            raise

        except TypeError:
            # Expected errors
            log.error("'%s': failed to read attribute" % self.path())
            raise

    def write(self, value):
        if not getattr(self._modifier, "isDone", True):
            return self._modifier.setAttr(self, value)

        try:
            _python_to_plug(value, self)
            self._cached = value

        except RuntimeError:
            raise

        except TypeError:
            log.error("'%s': failed to write attribute" % self.path())
            raise

    def connect(self, other, force=True):
        if not getattr(self._modifier, "isDone", True):
            return self._modifier.connect(self, other, force)

        mod = om.MDGModifier()

        if force:
            # Disconnect any plug connected to `other`
            for plug in other._mplug.connectedTo(True, False):
                mod.disconnect(plug, other._mplug)

        mod.connect(self._mplug, other._mplug)
        mod.doIt()

    def disconnect(self, other):
        if not getattr(self._modifier, "isDone", True):
            return self._modifier.disconnect(self._mplug, other._mplug)

        mod = om.MDGModifier()
        mod.disconnect(self._mplug, other._mplug)
        mod.doIt()

    def connections(self,
                    type=None,
                    source=True,
                    destination=True,
                    plugs=False,
                    unit=None):
        """Yield plugs connected to self

        Arguments:
            type (int, optional): Only return nodes of this type
            source (bool, optional): Return source plugs,
                default is True
            destination (bool, optional): Return destination plugs,
                default is True
            plugs (bool, optional): Return connected plugs instead of nodes
            unit (int, optional): Return plug in this unit, e.g. Meters

        Example:
            >>> _ = cmds.file(new=True, force=True)
            >>> a = createNode("transform", name="A")
            >>> b = createNode("multDoubleLinear", name="B")
            >>> a["ihi"] << b["ihi"]
            >>> a["ihi"].connection() == b
            True
            >>> b["ihi"].connection() == a
            True
            >>> a["ihi"]
            2

        """

        op = operator.eq
        other = "typeId"

        if isinstance(type, string_types):
            other = "typeName"

        if isinstance(type, (tuple, list)):
            op = operator.contains

        for plug in self._mplug.connectedTo(source, destination):
            mobject = plug.node()
            node = Node(mobject)

            if not type or op(type, getattr(node._fn, other)):
                yield Plug(node, plug, unit) if plugs else node

    def connection(self,
                   type=None,
                   source=True,
                   destination=True,
                   plug=False,
                   unit=None):
        """Return first connection from :func:`connections()`"""
        return next(self.connections(type=type,
                                     source=source,
                                     destination=destination,
                                     plugs=plug,
                                     unit=unit), None)

    def source(self, unit=None):
        cls = self.__class__
        plug = self._mplug.source()
        node = Node(plug.node())

        if not plug.isNull:
            return cls(node, plug, unit)

    def node(self):
        return self._node

    if ENABLE_PEP8:
        as_double = asDouble
        as_matrix = asMatrix
        as_transformation_matrix = asTransformationMatrix
        as_euler_rotation = asEulerRotation
        as_quaternion = asQuaternion
        channel_box = channelBox


class TransformationMatrix(om.MTransformationMatrix):
    """A more readable version of Maya's MTransformationMatrix

    Added:
        - Takes tuples/lists in place of MVector and other native types
        - Support for multiplication
        - Support for getting individual axes
        - Support for direct access to the quaternion

    Arguments:
        matrix (Matrix, TransformationMatrix, optional): Original constructor
        translate (tuple, Vector, optional): Initial translate value
        rotate (tuple, Vector, optional): Initial rotate value
        scale (tuple, Vector, optional): Initial scale value

    """

    def __init__(self, matrix=None, translate=None, rotate=None, scale=None):
        super(TransformationMatrix, self).__init__(matrix)

        if translate:
            self.setTranslation(translate)

        if rotate:
            self.setRotation(rotate)

        if scale:
            self.setScale(scale)

    def __mul__(self, other):
        if isinstance(other, (tuple, list)):
            other = Vector(*other)

        if isinstance(other, om.MVector):
            p = self.translation()
            q = self.quaternion()
            return p + q * other

        else:
            raise TypeError(
                "unsupported operand type(s) for *: '%s' and '%s'"
                % (type(self).__name__, type(other).__name__)
            )

    @property
    def xAxis(self):
        return self.quaternion() * Vector(1, 0, 0)

    @property
    def yAxis(self):
        return self.quaternion() * Vector(0, 1, 0)

    @property
    def zAxis(self):
        return self.quaternion() * Vector(0, 0, 1)

    def translateBy(self, vec, space=None):
        space = space or kTransform
        if isinstance(vec, (tuple, list)):
            vec = Vector(vec)
        return super(TransformationMatrix, self).translateBy(vec, space)

    def rotateBy(self, vec, space=None):
        """Handle arguments conveniently

        - Allow for optional `space` argument
        - Automatically convert tuple to Vector

        """

        space = space or kTransform
        if isinstance(vec, (tuple, list)):
            vec = Vector(vec)

        if isinstance(vec, om.MVector):
            vec = EulerRotation(vec)

        return super(TransformationMatrix, self).rotateBy(vec, space)

    def quaternion(self):
        """Return transformation matrix as a Quaternion"""
        return Quaternion(self.rotation(asQuaternion=True))

    def translation(self, space=None):
        """This method does not typically support optional arguments"""
        space = space or kTransform
        return super(TransformationMatrix, self).translation(space)

    def setTranslation(self, trans, space=None):
        if isinstance(trans, (tuple, list)):
            trans = Vector(*trans)

        space = space or kTransform
        return super(TransformationMatrix, self).setTranslation(trans, space)

    def scale(self, space=None):
        """This method does not typically support optional arguments"""
        space = space or kTransform
        return super(TransformationMatrix, self).scale(space)

    def setScale(self, seq, space=None):
        """This method does not typically support optional arguments"""
        if isinstance(seq, (tuple, list)):
            seq = Vector(*seq)

        space = space or kTransform
        return super(TransformationMatrix, self).setScale(seq, space)

    def rotation(self, asQuaternion=False):
        return super(TransformationMatrix, self).rotation(asQuaternion)

    def setRotation(self, rot):
        """Faciliate passing of three naked values as rotation"""

        if isinstance(rot, (tuple, list)):
            try:
                rot = Vector(rot)
            except ValueError:
                raise ValueError(
                    "I tried automatically converting your "
                    "tuple to a Vector, but couldn't.."
                )

        if isinstance(rot, Vector):
            rot = EulerRotation(rot)

        return super(TransformationMatrix, self).setRotation(rot)

    if ENABLE_PEP8:
        x_axis = xAxis
        y_axis = yAxis
        z_axis = zAxis
        translate_by = translateBy
        rotate_by = rotateBy
        set_translation = setTranslation
        set_rotation = setRotation
        set_scale = setScale


# Alias
Transform = TransformationMatrix
Tm = TransformationMatrix


class Vector(om.MVector):
    """Maya's MVector

    Example:
        >>> vec = Vector(1, 0, 0)
        >>> vec * Vector(0, 1, 0)  # Dot product
        0.0
        >>> vec ^ Vector(0, 1, 0)  # Cross product
        maya.api.OpenMaya.MVector(0, 0, 1)

    """


# Alias, it can't take anything other than values
# and yet it isn't explicit in its name.
Vector3 = Vector


class Quaternion(om.MQuaternion):
    """Maya's MQuaternion

    Example:
        >>> q = Quaternion(0, 0, 0, 1)
        >>> v = Vector(1, 2, 3)
        >>> isinstance(q * v, Vector)
        True

    """

    def __mul__(self, other):
        if isinstance(other, (tuple, list)):
            other = Vector(*other)

        if isinstance(other, om.MVector):
            vec = Vector(self.x, self.y, self.z)
            uv = (vec ^ other) * 2.0
            return Vector(other + (self.w * uv) + (vec ^ uv))

        else:
            return super(Quaternion, self).__mul__(other)


class EulerRotation(om.MEulerRotation):
    pass


# Alias
Euler = EulerRotation


def NurbsCurveData(points, degree=1, form=om1.MFnNurbsCurve.kOpen):
    """Tuple of points to MObject suitable for nurbsCurve-typed data

    Arguments:
        points (tuple): (x, y, z) tuples per point
        degree (int, optional): Defaults to 1 for linear
        form (int, optional): Defaults to MFnNurbsCurve.kOpen,
            also available kClosed

    Example:
        Create a new nurbs curve like this.

        >>> data = NurbsCurveData(
        ...     points=(
        ...         (0, 0, 0),
        ...         (0, 1, 0),
        ...         (0, 2, 0),
        ...     ))
        ...
        >>> parent = createNode("transform")
        >>> shape = createNode("nurbsCurve", parent=parent)
        >>> shape["cached"] = data

    """

    degree = min(3, max(1, degree))

    cvs = om1.MPointArray()
    curveFn = om1.MFnNurbsCurve()
    data = om1.MFnNurbsCurveData()
    mobj = data.create()

    for point in points:
        cvs.append(om1.MPoint(*point))

    curveFn.createWithEditPoints(cvs,
                                 degree,
                                 form,
                                 False,
                                 False,
                                 True,
                                 mobj)

    return mobj


class CachedPlug(Plug):
    """Returned in place of an actual plug"""

    def __init__(self, value):
        self._value = value

    def read(self):
        return self._value


def _plug_to_python(plug, unit=None, context=None):
    """Convert native `plug` to Python type

    Arguments:
        plug (om.MPlug): Native Maya plug
        unit (int, optional): Return value in this unit, e.g. Meters
        context (om.MDGContext, optional): Return value in this context

    """

    assert not plug.isNull, "'%s' was null" % plug

    if context is None:
        context = om.MDGContext.kNormal

    # Multi attributes
    #   _____
    #  |     |
    #  |     ||
    #  |     ||
    #  |_____||
    #   |_____|
    #

    if plug.isArray and plug.isCompound:
        # E.g. locator["worldPosition"]
        return _plug_to_python(
            plug.elementByLogicalIndex(0), unit, context
        )

    elif plug.isArray:
        # E.g. transform["worldMatrix"][0]
        # E.g. locator["worldPosition"][0]
        return tuple(
            _plug_to_python(
                plug.elementByLogicalIndex(index),
                unit,
                context
            )
            for index in range(plug.evaluateNumElements())
        )

    elif plug.isCompound:
        return tuple(
            _plug_to_python(plug.child(index), unit, context)
            for index in range(plug.numChildren())
        )

    # Simple attributes
    #   _____
    #  |     |
    #  |     |
    #  |     |
    #  |_____|
    #
    attr = plug.attribute()
    type = attr.apiType()
    if type == om.MFn.kTypedAttribute:
        innerType = om.MFnTypedAttribute(attr).attrType()

        if innerType == om.MFnData.kAny:
            # E.g. choice["input"][0]
            return None

        elif innerType == om.MFnData.kMatrix:
            # E.g. transform["worldMatrix"][0]
            if plug.isArray:
                plug = plug.elementByLogicalIndex(0)

            return tuple(
                om.MFnMatrixData(plug.asMObject(context)).matrix()
            )

        elif innerType == om.MFnData.kString:
            return plug.asString(context)

        elif innerType == om.MFnData.kNurbsCurve:
            return om.MFnNurbsCurveData(plug.asMObject(context))

        elif innerType == om.MFnData.kComponentList:
            return None

        elif innerType == om.MFnData.kInvalid:
            # E.g. time1.timewarpIn_Hidden
            # Unsure of why some attributes are invalid
            return None

        else:
            log.debug("Unsupported kTypedAttribute: %s" % innerType)
            return None

    elif type == om.MFn.kMatrixAttribute:
        return tuple(om.MFnMatrixData(plug.asMObject(context)).matrix())

    elif type == om.MFnData.kDoubleArray:
        raise TypeError("%s: kDoubleArray is not supported" % plug)

    elif type in (om.MFn.kDoubleLinearAttribute,
                  om.MFn.kFloatLinearAttribute):

        if unit is None:
            return plug.asMDistance(context).asUnits(DistanceUnit)
        elif unit == Millimeters:
            return plug.asMDistance(context).asMillimeters()
        elif unit == Centimeters:
            return plug.asMDistance(context).asCentimeters()
        elif unit == Meters:
            return plug.asMDistance(context).asMeters()
        elif unit == Kilometers:
            return plug.asMDistance(context).asKilometers()
        elif unit == Inches:
            return plug.asMDistance(context).asInches()
        elif unit == Feet:
            return plug.asMDistance(context).asFeet()
        elif unit == Miles:
            return plug.asMDistance(context).asMiles()
        elif unit == Yards:
            return plug.asMDistance(context).asYards()
        else:
            raise TypeError("Unsupported unit '%d'" % unit)

    elif type in (om.MFn.kDoubleAngleAttribute,
                  om.MFn.kFloatAngleAttribute):
        if unit is None:
            return plug.asMAngle(context).asUnits(om.MAngle.uiUnit())
        elif unit == Degrees:
            return plug.asMAngle(context).asDegrees()
        elif unit == Radians:
            return plug.asMAngle(context).asRadians()
        elif unit == AngularSeconds:
            return plug.asMAngle(context).asAngSeconds()
        elif unit == AngularMinutes:
            return plug.asMAngle(context).asAngMinutes()
        else:
            raise TypeError("Unsupported unit '%d'" % unit)

    # Number
    elif type == om.MFn.kNumericAttribute:
        innerType = om.MFnNumericAttribute(attr).numericType()

        if innerType == om.MFnNumericData.kBoolean:
            return plug.asBool(context)

        elif innerType in (om.MFnNumericData.kShort,
                           om.MFnNumericData.kInt,
                           om.MFnNumericData.kLong,
                           om.MFnNumericData.kByte):
            return plug.asInt(context)

        elif innerType in (om.MFnNumericData.kFloat,
                           om.MFnNumericData.kDouble,
                           om.MFnNumericData.kAddr):
            return plug.asDouble(context)

        else:
            raise TypeError("Unsupported numeric type: %s"
                            % innerType)

    # Enum
    elif type == om.MFn.kEnumAttribute:
        return plug.asShort(context)

    elif type == om.MFn.kMessageAttribute:
        # In order to comply with `if plug:`
        return True

    elif type == om.MFn.kTimeAttribute:
        return plug.asShort(context)

    elif type == om.MFn.kInvalid:
        raise TypeError("%s was invalid" % plug.name())

    else:
        raise TypeError("Unsupported type '%s'" % type)


def _python_to_plug(value, plug):
    """Pass value of `value` to `plug`

    Arguments:
        value (any): Instance of Python or Maya type
        plug (Plug): Target plug to which value is applied

    """

    # Compound values

    if isinstance(value, (tuple, list)):
        for index, value in enumerate(value):

            # Tuple values are assumed flat:
            #   e.g. (0, 0, 0, 0)
            # Nested values are not supported:
            #   e.g. ((0, 0), (0, 0))
            # Those can sometimes appear in e.g. matrices
            if isinstance(value, (tuple, list)):
                raise TypeError(
                    "Unsupported nested Python type: %s"
                    % value.__class__
                )

            _python_to_plug(value, plug[index])

    # Native Maya types

    elif isinstance(value, om1.MObject):
        node = _encode1(plug._node.path())
        shapeFn = om1.MFnDagNode(node)
        plug = shapeFn.findPlug(plug.name())
        plug.setMObject(value)

    elif isinstance(value, om.MEulerRotation):
        for index, value in enumerate(value):
            value = om.MAngle(value, om.MAngle.kRadians)
            _python_to_plug(value, plug[index])

    elif isinstance(value, om.MAngle):
        plug._mplug.setMAngle(value)

    elif isinstance(value, om.MDistance):
        plug._mplug.setMDistance(value)

    elif isinstance(value, om.MTime):
        plug._mplug.setMTime(value)

    elif isinstance(value, om.MVector):
        for index, value in enumerate(value):
            _python_to_plug(value, plug[index])

    elif plug._mplug.isCompound:
        count = plug._mplug.numChildren()
        return _python_to_plug([value] * count, plug)

    # Native Python types

    elif isinstance(value, string_types):
        plug._mplug.setString(value)

    elif isinstance(value, int):
        plug._mplug.setInt(value)

    elif isinstance(value, float):
        plug._mplug.setDouble(value)

    elif isinstance(value, bool):
        plug._mplug.setBool(value)

    else:
        raise TypeError("Unsupported Python type '%s'" % value.__class__)


def _python_to_mod(value, plug, mod):
    """Convert `value` into a suitable equivalent for om.MDGModifier

    Arguments:
        value (object): Value of any type to write into modifier
        plug (Plug): Plug within which to write value
        mod (om.MDGModifier): Modifier to use for writing it

    """

    mplug = plug._mplug

    if isinstance(value, (tuple, list)):
        for index, value in enumerate(value):

            # Tuple values are assumed flat:
            #   e.g. (0, 0, 0, 0)
            # Nested values are not supported:
            #   e.g. ((0, 0), (0, 0))
            # Those can sometimes appear in e.g. matrices
            if isinstance(value, (tuple, list)):
                raise TypeError(
                    "Unsupported nested Python type: %s"
                    % value.__class__
                )

            _python_to_mod(value, plug[index], mod)

    elif isinstance(value, om.MVector):
        for index, value in enumerate(value):
            _python_to_mod(value, plug[index], mod)

    elif isinstance(value, string_types):
        mod.newPlugValueString(mplug, value)

    elif isinstance(value, int):
        mod.newPlugValueInt(mplug, value)

    elif isinstance(value, float):
        mod.newPlugValueFloat(mplug, value)

    elif isinstance(value, bool):
        mod.newPlugValueBool(mplug, value)

    elif isinstance(value, om.MAngle):
        mod.newPlugValueMAngle(mplug, value)

    elif isinstance(value, om.MDistance):
        mod.newPlugValueMDistance(mplug, value)

    elif isinstance(value, om.MTime):
        mod.newPlugValueMTime(mplug, value)

    elif isinstance(value, om.MEulerRotation):
        for index, value in enumerate(value):
            value = om.MAngle(value, om.MAngle.kRadians)
            _python_to_mod(value, plug[index], mod)

    else:
        log.warning(
            "Unsupported plug type for modifier: %s" % type(value)
        )
        return False
    return True


def encode(path):
    """Convert relative or absolute `path` to cmdx Node

    Fastest conversion from absolute path to Node

    Arguments:
        path (str): Absolute or relative path to DAG or DG node

    """

    assert isinstance(path, string_types), "%s was not string" % path

    selectionList = om.MSelectionList()

    try:
        selectionList.add(path)
    except RuntimeError:
        raise ExistError("'%s' does not exist" % path)

    mobj = selectionList.getDependNode(0)
    return Node(mobj)


def fromHash(code, default=None):
    """Get existing node from MObjectHandle.hashCode()"""
    try:
        return Singleton._instances["%x" % code]
    except IndexError:
        return default


def fromHex(hex, default=None, safe=True):
    """Get existing node from Node.hex"""
    node = Singleton._instances.get(hex, default)
    if safe and node and node.exists:
        return node
    else:
        return node


def toHash(mobj):
    """Cache the given `mobj` and return its hashCode

    This enables pre-caching of one or more nodes in situations where
    intend to access it later, at a more performance-critical moment.

    Ignores nodes that have already been cached.

    """

    node = Node(mobj)
    return node.hashCode


def toHex(mobj):
    """Cache the given `mobj` and return its hex value

    See :func:`toHash` for docstring.

    """

    node = Node(mobj)
    return node.hex


def asHash(mobj):
    """Return a given hashCode for `mobj`, without caching it

    This can be helpful in case you wish to synchronise `cmdx`
    with a third-party library or tool and wish to guarantee
    that an identical algorithm is used.

    """

    handle = om.MObjectHandle(mobj)
    return handle.hashCode()


def asHex(mobj):
    """Return a given hex string for `mobj`, without caching it

    See docstring for :func:`asHash` for details

    """

    return "%x" % asHash(mobj)


if ENABLE_PEP8:
    from_hash = fromHash
    from_hex = fromHex
    to_hash = toHash
    to_hex = toHex
    as_hash = asHash
    as_hex = asHex


# Helpful for euler rotations
degrees = math.degrees
radians = math.radians


def clear():
    """Remove all reused nodes"""
    Singleton._instances.clear()


def _encode1(path):
    """Convert `path` to Maya API 1.0 MObject

    Arguments:
        path (str): Absolute or relative path to DAG or DG node

    Raises:
        ExistError on `path` not existing

    """

    selectionList = om1.MSelectionList()

    try:
        selectionList.add(path)
    except RuntimeError:
        raise ExistError("'%s' does not exist" % path)

    mobject = om1.MObject()
    selectionList.getDependNode(0, mobject)
    return mobject


def _encodedagpath1(path):
    """Convert `path` to Maya API 1.0 MObject

    Arguments:
        path (str): Absolute or relative path to DAG or DG node

    Raises:
        ExistError on `path` not existing

    """

    selectionList = om1.MSelectionList()

    try:
        selectionList.add(path)
    except RuntimeError:
        raise ExistError("'%s' does not exist" % path)

    dagpath = om1.MDagPath()
    selectionList.getDagPath(0, dagpath)
    return dagpath


def decode(node):
    """Convert cmdx Node to shortest unique path

    This is the same as `node.shortestPath()`
    To get an absolute path, use `node.path()`

    """

    try:
        return node.shortestPath()
    except AttributeError:
        return node.name()


def record_history(func):
    @wraps(func)
    def decorator(self, *args, **kwargs):
        _kwargs = kwargs.copy()
        _args = list(args)

        # Don't store actual objects,
        # to facilitate garbage collection.
        for index, arg in enumerate(args):
            if isinstance(arg, (Node, Plug)):
                _args[index] = arg.path()
            else:
                _args[index] = repr(arg)

        for key, value in kwargs.items():
            if isinstance(value, (Node, Plug)):
                _kwargs[key] = value.path()
            else:
                _kwargs[key] = repr(value)

        self._history.append((func.__name__, _args, _kwargs))

        return func(self, *args, **kwargs)

    return decorator


class _BaseModifier(object):
    """Interactively edit an existing scenegraph with support for undo/redo

    Arguments:
        undoable (bool, optional): Put undoIt on the undo queue
        interesting (bool, optional): New nodes should appear
            in the channelbox
        debug (bool, optional): Include additional debug data,
            at the expense of performance
        atomic (bool, optional): Automatically rollback changes on failure
        template (str, optional): Automatically name new nodes using
            this template

    """

    Type = om.MDGModifier

    def __enter__(self):
        return self

    def __exit__(self, exc_type, exc_value, tb):
        self.doIt()

    def __init__(self,
                 undoable=True,
                 interesting=True,
                 debug=True,
                 atomic=True,
                 template=None):
        super(_BaseModifier, self).__init__()
        self.isDone = False

        self._modifier = self.Type()
        self._history = list()
        self._index = 1
        self._opts = {
            "undoable": undoable,
            "interesting": interesting,
            "debug": debug,
            "atomic": atomic,
            "template": template,
        }

    def doIt(self):
        if self._opts["undoable"]:
            commit(self._modifier.undoIt, self._modifier.doIt)

        try:
            self._modifier.doIt()

        except RuntimeError:

            # Rollback changes
            if self._opts["atomic"]:
                self.undoIt()

            raise ModifierError(self._history)

        self.isDone = True

    def undoIt(self):
        self._modifier.undoIt()

    @record_history
    def createNode(self, type, name=None):
        try:
            mobj = self._modifier.createNode(type)
        except TypeError:
            raise TypeError("'%s' is not a valid node type" % type)

        template = self._opts["template"]
        if name or template:
            name = (template or "{name}").format(
                name=name or "",
                type=type,
                index=self._index,
            )
            self._modifier.renameNode(mobj, name)

        node = Node(mobj, exists=False, modifier=self)

        if not self._opts["interesting"]:
            plug = node["isHistoricallyInteresting"]
            _python_to_mod(False, plug, self._modifier)

        self._index += 1
        return node

    @record_history
    def deleteNode(self, node):
        return self._modifier.deleteNode(node._mobject)

    delete = deleteNode

    @record_history
    def renameNode(self, node, name):
        return self._modifier.renameNode(node._mobject, name)

    rename = renameNode

    @record_history
    def setAttr(self, plug, value):
        if isinstance(value, Plug):
            value = value.read()

        if isinstance(plug, om.MPlug):
            value = Plug(plug.node(), plug).read()

        _python_to_mod(value, plug, self._modifier)

    @record_history
    def connect(self, src, dst, force=True):
        if isinstance(src, Plug):
            src = src._mplug

        if isinstance(dst, Plug):
            dst = dst._mplug

        if force:
            # Disconnect any plug connected to `other`
            for plug in dst.connectedTo(True, False):
                self.disconnect(plug, dst)

        self._modifier.connect(src, dst)

    @record_history
    def disconnect(self, src, dst):
        if isinstance(src, Plug):
            src = src._mplug

        if isinstance(dst, Plug):
            dst = dst._mplug

        self._modifier.disconnect(src, dst)

    if ENABLE_PEP8:
        do_it = doIt
        undo_it = undoIt
        create_node = createNode
        delete_node = deleteNode
        rename_node = renameNode
        set_attr = setAttr


class DGModifier(_BaseModifier):
    """Modifier for DG nodes"""

    Type = om.MDGModifier


class DagModifier(_BaseModifier):
    """Modifier for DAG nodes

    Example:
        >>> with DagModifier() as mod:
        ...     node1 = mod.createNode("transform")
        ...     node2 = mod.createNode("transform", parent=node1)
        ...     mod.setAttr(node1["translate"], (1, 2, 3))
        ...     mod.connect(node1 + ".translate", node2 + ".translate")
        ...
        >>> getAttr(node1 + ".translateX")
        1.0
        >>> node2["translate"][0]
        1.0
        >>> node2["translate"][1]
        2.0
        >>> with DagModifier() as mod:
        ...     node1 = mod.createNode("transform")
        ...     node2 = mod.createNode("transform", parent=node1)
        ...     node1["translate"] = (5, 6, 7)
        ...     node1["translate"] >> node2["translate"]
        ...
        >>> node2["translate"][0]
        5.0
        >>> node2["translate"][1]
        6.0

    Example, without context manager:
        >>> mod = DagModifier()
        >>> parent = mod.createNode("transform")
        >>> shape = mod.createNode("transform", parent=parent)
        >>> mod.connect(parent["tz"], shape["tz"])
        >>> mod.setAttr(parent["sx"], 2.0)
        >>> parent["tx"] >> shape["ty"]
        >>> parent["tx"] = 5.1
        >>> round(shape["ty"], 1)  # Not yet created nor connected
        0.0
        >>> mod.doIt()
        >>> round(shape["ty"], 1)
        5.1
        >>> round(parent["sx"])
        2.0

    Duplicate names are resolved, even though nodes haven't yet been created:
        >>> _ = cmds.file(new=True, force=True)
        >>> with DagModifier() as mod:
        ...     node = mod.createNode("transform", name="NotUnique")
        ...     node1 = mod.createNode("transform", name="NotUnique")
        ...     node2 = mod.createNode("transform", name="NotUnique")
        ...
        >>> node.name() == "NotUnique"
        True
        >>> node1.name() == "NotUnique1"
        True
        >>> node2.name() == "NotUnique2"
        True

    Deletion works too
        >>> _ = cmds.file(new=True, force=True)
        >>> mod = DagModifier()
        >>> parent = mod.createNode("transform", name="myParent")
        >>> child = mod.createNode("transform", name="myChild", parent=parent)
        >>> mod.doIt()
        >>> "myParent" in cmds.ls()
        True
        >>> "myChild" in cmds.ls()
        True
        >>> parent.child().name()
        u'myChild'
        >>> mod = DagModifier()
        >>> _ = mod.delete(child)
        >>> mod.doIt()
        >>> parent.child() is None
        True
        >>> "myChild" in cmds.ls()
        False

    """

    Type = om.MDagModifier

    @record_history
    def createNode(self, type, name=None, parent=None):
        parent = parent._mobject if parent else om.MObject.kNullObj

        try:
            mobj = self._modifier.createNode(type, parent)
        except TypeError:
            raise TypeError("'%s' is not a valid node type" % type)

        template = self._opts["template"]
        if name or template:
            name = (template or "{name}").format(
                name=name or "",
                type=type,
                index=self._index,
            )
            self._modifier.renameNode(mobj, name)

        return DagNode(mobj, exists=False, modifier=self)

    @record_history
    def parent(self, node, parent=None):
        parent = parent._mobject if parent is not None else None
        self._modifier.reparentNode(node._mobject, parent)

    if ENABLE_PEP8:
        create_node = createNode


def ls(*args, **kwargs):
    return map(encode, cmds.ls(*args, **kwargs))


def selection(*args, **kwargs):
    return map(encode, cmds.ls(*args, selection=True, **kwargs))


# Alias
sl = selection


def createNode(type, name=None, parent=None):
    """Create a new node

    This function forms the basic building block
    with which to create new nodes in Maya.

    .. note:: Missing arguments `shared` and `skipSelect`
    .. tip:: For additional performance, `type` may be given as an MTypeId

    Arguments:
        type (str): Type name of new node, e.g. "transform"
        name (str, optional): Sets the name of the newly-created node
        parent (Node, optional): Specifies the parent in the DAG under which
            the new node belongs

    Example:
        >>> node = createNode("transform")  # Type as string
        >>> node = createNode(tTransform)  # Type as ID

    """

    kwargs = {}
    fn = GlobalDependencyNode

    if name:
        kwargs["name"] = name

    if parent:
        kwargs["parent"] = parent._mobject
        fn = GlobalDagNode

    try:
        mobj = fn.create(type, **kwargs)
    except RuntimeError as e:
        log.debug(str(e))
        raise TypeError("Unrecognized node type '%s'" % type)

    return Node(mobj, exists=False)


def getAttr(attr, type=None):
    """Read `attr`

    Arguments:
        attr (Plug): Attribute as a cmdx.Plug
        type (str, optional): Unused

    Example:
        >>> node = createNode("transform")
        >>> getAttr(node + ".translateX")
        0.0

    """

    return attr.read()


def setAttr(attr, value, type=None):
    """Write `value` to `attr`

    Arguments:
        attr (Plug): Existing attribute to edit
        value (any): Value to write
        type (int, optional): Unused

    Example:
        >>> node = createNode("transform")
        >>> setAttr(node + ".translateX", 5.0)

    """

    attr.write(value)


def addAttr(node,
            longName,
            attributeType,
            shortName=None,
            enumName=None,
            defaultValue=None):
    """Add new attribute to `node`

    Arguments:
        node (Node): Add attribute to this node
        longName (str): Name of resulting attribute
        attributeType (str): Type of attribute, e.g. `string`
        shortName (str, optional): Alternate name of attribute
        enumName (str, optional): Options for an enum attribute
        defaultValue (any, optional): Default value of attribute

    Example:
        >>> node = createNode("transform")
        >>> addAttr(node, "myString", attributeType="string")
        >>> addAttr(node, "myDouble", attributeType=Double)

    """

    at = attributeType
    if isinstance(at, type) and issubclass(at, _AbstractAttribute):
        Attribute = attributeType

    else:
        # Support legacy maya.cmds interface
        Attribute = {
            "double": Double,
            "double3": Double3,
            "string": String,
            "long": Long,
            "bool": Boolean,
            "enume": Enum,
        }[attributeType]

    kwargs = {
        "shortName": shortName,
        "default": defaultValue
    }

    if enumName:
        kwargs["fields"] = enumName.split(":")

    attribute = Attribute(longName, **kwargs)
    node.addAttr(attribute)


def listRelatives(node,
                  type=None,
                  children=False,
                  allDescendents=False,
                  parent=False,
                  shapes=False):
    """List relatives of `node`

    Arguments:
        node (DagNode): Node to enquire about
        type (int, optional): Only return nodes of this type
        children (bool, optional): Return children of `node`
        parent (bool, optional): Return parent of `node`
        shapes (bool, optional): Return only children that are shapes
        allDescendents (bool, optional): Return descendents of `node`
        fullPath (bool, optional): Unused; nodes are always exact
        path (bool, optional): Unused; nodes are always exact

    Example:
        >>> parent = createNode("transform")
        >>> child = createNode("transform", parent=parent)
        >>> listRelatives(child, parent=True) == [parent]
        True

    """

    if not isinstance(node, DagNode):
        return None

    elif allDescendents:
        return list(node.descendents(type=type))

    elif shapes:
        return list(node.shapes(type=type))

    elif parent:
        return [node.parent(type=type)]

    elif children:
        return list(node.children(type=type))


def listConnections(attr):
    """List connections of `attr`

    Arguments:
        attr (Plug or Node):

    Example:
        >>> node1 = createNode("transform")
        >>> node2 = createNode("mesh", parent=node1)
        >>> node1["v"] >> node2["v"]
        >>> listConnections(node1) == [node2]
        True
        >>> listConnections(node1 + ".v") == [node2]
        True
        >>> listConnections(node1["v"]) == [node2]
        True
        >>> listConnections(node2) == [node1]
        True

    """

    return list(node for node in attr.connections())


def connectAttr(src, dst):
    """Connect `src` to `dst`

    Arguments:
        src (Plug): Source plug
        dst (Plug): Destination plug

    Example:
        >>> src = createNode("transform")
        >>> dst = createNode("transform")
        >>> connectAttr(src + ".rotateX", dst + ".scaleY")

    """

    src.connect(dst)


def delete(*nodes):
    with DGModifier() as mod:
        for node in nodes:
            mod.delete(node)


def rename(node, name):
    with DGModifier() as mod:
        mod.rename(node, name)


def parent(children, parent, relative=True, absolute=False):
    assert isinstance(parent, DagNode), "parent must be DagNode"

    if not isinstance(children, (tuple, list)):
        children = [children]

    for child in children:
        assert isinstance(child, DagNode), "child must be DagNode"
        parent.addChild(child)


def objExists(obj):
    if isinstance(obj, (Node, Plug)):
        obj = obj.path()

    try:
        om.MSelectionList().add(obj)
    except RuntimeError:
        return False
    else:
        return True


# Speciality functions

kOpen = om1.MFnNurbsCurve.kOpen
kClosed = om1.MFnNurbsCurve.kClosed
kPeriodic = om1.MFnNurbsCurve.kPeriodic


def editCurve(parent, points, degree=1, form=kOpen):
    assert isinstance(parent, DagNode), (
        "parent must be of type cmdx.DagNode"
    )

    degree = min(3, max(1, degree))

    cvs = om1.MPointArray()
    curveFn = om1.MFnNurbsCurve()

    for point in points:
        cvs.append(om1.MPoint(*point))

    mobj = curveFn.createWithEditPoints(cvs,
                                        degree,
                                        form,
                                        False,
                                        False,
                                        True,
                                        _encode1(parent.path()))

    mod = om1.MDagModifier()
    mod.renameNode(mobj, parent.name() + "Shape")
    mod.doIt()

    def undo():
        mod.deleteNode(mobj)
        mod.doIt()

    def redo():
        mod.undoIt()

    commit(undo, redo)

    shapeFn = om1.MFnDagNode(mobj)
    return encode(shapeFn.fullPathName())


def curve(parent, points, degree=1, form=kOpen):
    assert isinstance(parent, DagNode), (
        "parent must be of type cmdx.DagNode"
    )

    # Superimpose end knots
    # startpoints = [points[0]] * (degree - 1)
    # endpoints = [points[-1]] * (degree - 1)
    # points = startpoints + list(points) + endpoints

    degree = min(3, max(1, degree))

    cvs = om1.MPointArray()
    knots = om1.MDoubleArray()
    curveFn = om1.MFnNurbsCurve()

    knotcount = len(points) - degree + 2 * degree - 1

    for point in points:
        cvs.append(om1.MPoint(*point))

    for index in range(knotcount):
        knots.append(index)

    mobj = curveFn.create(cvs,
                          knots,
                          degree,
                          form,
                          False,
                          True,
                          _encode1(parent.path()))

    mod = om1.MDagModifier()
    mod.renameNode(mobj, parent.name() + "Shape")
    mod.doIt()

    def undo():
        mod.deleteNode(mobj)
        mod.doIt()

    def redo():
        mod.undoIt()

    commit(undo, redo)

    shapeFn = om1.MFnDagNode(mobj)
    return encode(shapeFn.fullPathName())


# --------------------------------------------------------
#
# Attribute Types
#
# --------------------------------------------------------


class _AbstractAttribute(dict):
    Fn = None
    Type = None
    Default = None

    Readable = True
    Writable = True
    Cached = False  # Cache in datablock?
    Storable = True  # Write value to file?
    Hidden = False  # Display in Attribute Editor?

    Array = False
    Connectable = True

    Keyable = True
    ChannelBox = False

    def __eq__(self, other):
        try:
            # Support Attribute -> Attribute comparison
            return self["name"] == other["name"]
        except AttributeError:
            # Support Attribute -> string comparison
            return self["name"] == other

    def __ne__(self, other):
        try:
            return self["name"] != other["name"]
        except AttributeError:
            return self["name"] != other

    def __hash__(self):
        """Support storing in set()"""
        return hash(self["name"])

    def __repr__(self):
        """Avoid repr depicting the full contents of this dict"""
        return self["name"]

    def __new__(cls, *args, **kwargs):
        """Support for using name of assignment

        Example:
            node["thisName"] =  cmdx.Double()

        In this example, the attribute isn't given a `name`
        Instead, the name is inferred from where it is assigned.

        """

        if not args:
            return cls, kwargs

        return super(_AbstractAttribute, cls).__new__(cls, *args, **kwargs)

    def __init__(self,
                 name,
                 shortName=None,
                 default=None,
                 label=None,

                 writable=None,
                 readable=None,
                 cached=None,
                 storable=None,
                 keyable=None,
                 hidden=None,
                 min=None,
                 max=None,
                 channelBox=None,
                 array=False,
                 connectable=True):

        self["name"] = name
        self["shortName"] = shortName or name
        self["label"] = label
        self["default"] = default or self.Default

        self["writable"] = writable or self.Writable
        self["readable"] = readable or self.Readable
        self["cached"] = cached or self.Cached
        self["storable"] = storable or self.Storable
        self["keyable"] = keyable or self.Keyable
        self["hidden"] = hidden or self.Hidden
        self["channelBox"] = channelBox or self.ChannelBox
        self["array"] = array or self.Array
        self["connectable"] = connectable or self.Connectable
        self["min"] = min
        self["max"] = max

        # Filled in on creation
        self["mobject"] = None

    def default(self):
        """Return one of three available values

        Resolution order:
            1. Argument
            2. Node default (from cls.defaults)
            3. Attribute default

        """

        if self["default"] is not None:
            return self["default"]

        return self.Default

    def type(self):
        return self.Type

    def create(self):
        args = [
            arg
            for arg in (self["name"],
                        self["shortName"],
                        self.type())
            if arg is not None
        ]

        default = self.default()
        if default:
            if isinstance(default, (list, tuple)):
                args += default
            else:
                args += [default]

        self["mobject"] = self.Fn.create(*args)

        # 3 μs
        self.Fn.storable = self["storable"]
        self.Fn.readable = self["readable"]
        self.Fn.writable = self["writable"]
        self.Fn.hidden = self["hidden"]
        self.Fn.channelBox = self["channelBox"]
        self.Fn.keyable = self["keyable"]
        self.Fn.array = self["array"]

        if self["min"] is not None:
            self.Fn.setMin(self["min"])

        if self["max"] is not None:
            self.Fn.setMax(self["max"])

        if self["label"] is not None:
            self.Fn.setNiceNameOverride(self["label"])

        return self["mobject"]

    def read(self, data):
        pass


class Enum(_AbstractAttribute):
    Fn = om.MFnEnumAttribute()
    Type = None
    Default = 0

    Keyable = True

    def __init__(self, name, fields=None, default=0, label=None):
        super(Enum, self).__init__(name, default, label)

        self.update({
            "fields": fields or (name,),
        })

    def create(self):
        attr = super(Enum, self).create()

        for index, field in enumerate(self["fields"]):
            self.Fn.addField(field, index)

        return attr

    def read(self, data):
        return data.inputValue(self["mobject"]).asShort()


class Divider(Enum):
    """Visual divider in channel box"""

    def __init__(self, label):
        super(Divider, self).__init__("_", fields=(label,), label=" ")


class String(_AbstractAttribute):
    Fn = om.MFnTypedAttribute()
    Type = om.MFnData.kString
    Default = ""

    def default(self):
        default = super(String, self).default()
        return om.MFnStringData().create(default)

    def read(self, data):
        return data.inputValue(self["mobject"]).asString()


class Message(_AbstractAttribute):
    Fn = om.MFnMessageAttribute()
    Type = None
    Default = None
    Storable = False


class Matrix(_AbstractAttribute):
    Fn = om.MFnMatrixAttribute()

    Default = (0.0,) * 4 * 4  # Identity matrix

    Array = False
    Readable = True
    Keyable = False
    Hidden = False

    def default(self):
        return None

    def read(self, data):
        return data.inputValue(self["mobject"]).asMatrix()


class Long(_AbstractAttribute):
    Fn = om.MFnNumericAttribute()
    Type = om.MFnNumericData.kLong
    Default = 0

    def read(self, data):
        return data.inputValue(self["mobject"]).asLong()


class Double(_AbstractAttribute):
    Fn = om.MFnNumericAttribute()
    Type = om.MFnNumericData.kDouble
    Default = 0.0

    def read(self, data):
        return data.inputValue(self["mobject"]).asDouble()


class Double3(_AbstractAttribute):
    Fn = om.MFnNumericAttribute()
    Type = None
    Default = (0.0,) * 3

    def default(self):
        default = self.get("default")

        # Support single-value default
        if isinstance(default, int):
            default = (default, default, default)

        children = list()
        for index, child in enumerate("XYZ"):
            attribute = self.Fn.create(self["name"] + child,
                                       self["shortName"] + child,
                                       om.MFnNumericData.kDouble,
                                       default[index])
            children.append(attribute)

        return children

    def read(self, data):
        return data.inputValue(self["mobject"]).asDouble3()


class Boolean(_AbstractAttribute):
    Fn = om.MFnNumericAttribute()
    Type = om.MFnNumericData.kBoolean
    Default = True

    def read(self, data):
        return data.inputValue(self["mobject"]).asBool()


class AbstractUnit(_AbstractAttribute):
    Fn = om.MFnUnitAttribute()
    Default = 0.0
    Min = None
    Max = None
    SoftMin = None
    SoftMax = None


class Angle(AbstractUnit):
    def default(self):
        default = super(Angle, self).default()

        # When no unit was explicitly passed, assume degrees
        if not isinstance(default, om.MAngle):
            default = om.MAngle(default, om.MAngle.kDegrees)

        return default


class Time(AbstractUnit):
    def default(self):
        default = super(Time, self).default()

        # When no unit was explicitly passed, assume seconds
        if not isinstance(default, om.MTime):
            default = om.MTime(default, om.MTime.kSeconds)

        return default


class Distance(AbstractUnit):
    def default(self):
        default = super(Distance, self).default()

        # When no unit was explicitly passed, assume centimeters
        if not isinstance(default, om.MDistance):
            default = om.MDistance(default, om.MDistance.kCentimeters)

        return default


class Compound(_AbstractAttribute):
    Fn = om.MFnCompoundAttribute()
    Multi = None

    def __init__(self, name, children=None, **kwargs):
        if not children and self.Multi:
            default = kwargs.pop("default", None)
            children, Type = self.Multi
            children = tuple(
                Type(name + child, default=default[index], **kwargs)
                if default else Type(name + child, **kwargs)
                for index, child in enumerate(children)
            )

            self["children"] = children

        else:
            self["children"] = children

        super(Compound, self).__init__(name, **kwargs)

    def default(self):
        # Compound itself has no defaults, only it's children do
        pass

    def create(self):
        mobj = super(Compound, self).create()
        default = super(Compound, self).default()

        for index, child in enumerate(self["children"]):
            # Forward attributes from parent to child
            for attr in ("storable",
                         "readable",
                         "writable",
                         "hidden",
                         "channelBox",
                         "keyable",
                         "array"):
                child[attr] = self[attr]

            if child["default"] is None and default is not None:
                child["default"] = default[index]

            self.Fn.addChild(child.create())

        return mobj

    def read(self, handle):
        """Read from MDataHandle"""
        output = list()

        for child in self["children"]:
            child_handle = handle.child(child["mobject"])
            output.append(child.read(child_handle))

        return tuple(output)


class Angle3(Compound):
    Multi = ("XYZ", Angle)


class Distance3(Compound):
    Multi = ("XYZ", Distance)


# --------------------------------------------------------
#
# Undo/Redo Support
#
# NOTE: Localised version of apiundo.py 0.2.0
# https://github.com/mottosso/apiundo
#
# In Maya, history is maintained by "commands". Each command is an instance of
# MPxCommand that encapsulates a series of API calls coupled with their
# equivalent undo/redo API calls. For example, the `createNode` command
# is presumably coupled with `cmds.delete`, `setAttr` is presumably
# coupled with another `setAttr` with the previous values passed in.
#
# Thus, creating a custom command involves subclassing MPxCommand and
# implementing coupling your do, undo and redo into one neat package.
#
# cmdx however doesn't fit into this framework.
#
# With cmdx, you call upon API calls directly. There is little to no
# correlation between each of your calls, which is great for performance
# but not so great for conforming to the undo/redo framework set forth
# by Autodesk.
#
# To work around this, without losing out on performance or functionality,
# a generic command is created, capable of hosting arbitrary API calls
# and storing them in the Undo/Redo framework.
#
#   >>> node = cmdx.createNode("transform")
#   >>> cmdx.commit(lambda: cmdx.delete(node))
#
# Now when you go to undo, the `lambda` is called. It is then up to you
# the developer to ensure that what is being undone actually relates
# to what you wanted to have undone. For example, it is perfectly
# possible to add an unrelated call to history.
#
#   >>> node = cmdx.createNode("transform")
#   >>> cmdx.commit(lambda: cmdx.setAttr(node + "translateX", 5))
#
# The result would be setting an attribute to `5` when attempting to undo.
#
# --------------------------------------------------------


# Support for multiple co-existing versions of apiundo.
# NOTE: This is important for vendoring, as otherwise a vendored apiundo
# could register e.g. cmds.apiUndo() first, causing a newer version
# to inadvertently use this older command (or worse yet, throwing an
# error when trying to register it again).
command = "_apiUndo_%s" % __version__.replace(".", "_")

# This module is both a Python module and Maya plug-in.
# Data is shared amongst the two through this "module"
name = "_cmdxShared_"
if name not in sys.modules:
    sys.modules[name] = types.ModuleType(name)

shared = sys.modules[name]
shared.undo = None
shared.redo = None
shared.undos = {}
shared.redos = {}


def commit(undo, redo=lambda: None):
    """Commit `undo` and `redo` to history

    Arguments:
        undo (func): Call this function on next undo
        redo (func, optional): Like `undo`, for for redo

    """

    if not ENABLE_UNDO:
        return

    if not hasattr(cmds, command):
        install()

    # Precautionary measure.
    # If this doesn't pass, odds are we've got a race condition.
    # NOTE: This assumes calls to `commit` can only be done
    # from a single thread, which should already be the case
    # given that Maya's API is not threadsafe.
    try:
        assert shared.redo is None
        assert shared.undo is None
    except AssertionError:
        log.debug("%s has a problem with undo" % __name__)

    # Temporarily store the functions at shared-level,
    # they are later picked up by the command once called.
    shared.undo = "%x" % id(undo)
    shared.redo = "%x" % id(redo)
    shared.undos[shared.undo] = undo
    shared.redos[shared.redo] = redo

    # Let Maya know that something is undoable
    getattr(cmds, command)()


def install():
    """Load this shared as a plug-in

    Call this prior to using the shared

    """

    if ENABLE_UNDO:
        cmds.loadPlugin(__file__, quiet=True)

    self.installed = True


def uninstall():
    if ENABLE_UNDO:
        # Plug-in may exist in undo queue and
        # therefore cannot be unloaded until flushed.
        cmds.flushUndo()

        # Discard shared module
        shared.undo = None
        shared.redo = None
        shared.undos.clear()
        shared.redos.clear()
        sys.modules.pop(name, None)

        cmds.unloadPlugin(os.path.basename(__file__))

    self.installed = False


def maya_useNewAPI():
    pass


class _apiUndo(om.MPxCommand):
    def doIt(self, args):
        self.undo = shared.undo
        self.redo = shared.redo

        # Facilitate the above precautionary measure
        shared.undo = None
        shared.redo = None

    def undoIt(self):
        shared.undos[self.undo]()

    def redoIt(self):
        shared.redos[self.redo]()

    def isUndoable(self):
        # Without this, the above undoIt and redoIt will not be called
        return True


def initializePlugin(plugin):
    om.MFnPlugin(plugin).registerCommand(
        command,
        _apiUndo
    )


def uninitializePlugin(plugin):
    om.MFnPlugin(plugin).deregisterCommand(command)


# --------------------------------------------------------
#
# Commonly Node Types
#
# Creating a new node using a pre-defined Type ID is 10% faster
# than doing it using a string, but keeping all (~800) around
# has a negative impact on maintainability and readability of
# the project, so a balance is struck where only the most
# performance sensitive types are included here.
#
# Developers: See cmdt.py for a list of all available types and their IDs
#
# --------------------------------------------------------


<<<<<<< HEAD
tAddDoubleLinear = om.MTypeId(0x4441444c)
tAddMatrix = om.MTypeId(0x44414d58)
tAngleBetween = om.MTypeId(0x4e414254)
tBlendShape = om.MTypeId(0x46424c53)
tMultMatrix = om.MTypeId(0x444d544d)
tAngleDimension = om.MTypeId(0x4147444e)
tBezierCurve = om.MTypeId(0x42435256)
tCamera = om.MTypeId(0x4443414d)
tChoice = om.MTypeId(0x43484345)
tChooser = om.MTypeId(0x43484f4f)
tCondition = om.MTypeId(0x52434e44)
tMesh = om.MTypeId(0x444d5348)
tNurbsCurve = om.MTypeId(0x4e435256)
tNurbsSurface = om.MTypeId(0x4e535246)
tJoint = om.MTypeId(0x4a4f494e)
tTransform = om.MTypeId(0x5846524d)
tTransformGeometry = om.MTypeId(0x5447454f)
tWtAddMatrix = om.MTypeId(0x4457414d)
=======
AddDoubleLinear = om.MTypeId(0x4441444c)
AddMatrix = om.MTypeId(0x44414d58)
AngleBetween = om.MTypeId(0x4e414254)
BlendShape = om.MTypeId(0x46424c53)
MultMatrix = om.MTypeId(0x444d544d)
AngleDimension = om.MTypeId(0x4147444e)
BezierCurve = om.MTypeId(0x42435256)
Camera = om.MTypeId(0x4443414d)
Choice = om.MTypeId(0x43484345)
Chooser = om.MTypeId(0x43484f4f)
Condition = om.MTypeId(0x52434e44)
Mesh = om.MTypeId(0x444d5348)
NurbsCurve = om.MTypeId(0x4e435256)
NurbsSurface = om.MTypeId(0x4e535246)
Joint = om.MTypeId(0x4a4f494e)
Transform = om.MTypeId(0x5846524d)
TransformGeometry = om.MTypeId(0x5447454f)
WtAddMatrix = om.MTypeId(0x4457414d)


# --------------------------------------------------------
#
# Plug-ins
#
# --------------------------------------------------------

InstalledPlugins = list()


class MetaNode(type):
    def __init__(cls, *args, **kwargs):
        assert isinstance(cls.name, str)
        assert isinstance(cls.defaults, dict)
        assert isinstance(cls.attributes, list)
        assert isinstance(cls.version, tuple)
        assert cls.typeid != -1, "Requires a unique MTypeId"

        # Support Divider plug-in, without name for readability.
        # E.g. Divider("_", "Label") -> Divider("Label")
        index = 1
        for attribute in cls.attributes:
            if isinstance(attribute, Divider):
                attribute["name"] = "_" * index
                attribute["shortName"] = "_" * index
                index += 1

        # Ensure no duplicates
        assert len(set(cls.attributes)) == len(cls.attributes), (
            "One or more attributes in '%s' was found more than once"
            % cls.__name__
        )

        def findAttribute(self, name):
            return {attr["name"]: attr for attr in self.attributes}.get(name)

        def findPlug(self, node, name):
            try:
                mobj = self.findAttribute(name)["mobject"]
                return om.MPlug(node, mobj)
            except KeyError:
                return None

        cls.findAttribute = findAttribute
        cls.findPlug = findPlug

        return super(MetaNode, cls).__init__(*args, **kwargs)


class Node(om.MPxNode):
    """Abstract baseclass for a Maya DG node

    Attributes:
        name (str): Name used in e.g. cmds.createNode
        id (int): Unique ID from Autodesk (see Ids above)
        version (tuple, optional): Optional version number for plug-in node
        attributes (tuple, optional): Attributes of node
        defaults (dict, optional): Dictionary of default values

    """

    __metaclass__ = MetaNode

    typeid = -1
    name = "defaultNode"
    version = (0, 0)
    attributes = list()
    affects = dict()
    ranges = dict()
    defaults = {}


class Shape(om.MPxSurface):
    """Abstract baseclass for a Maya shape

    Attributes:
        name (str): Name used in e.g. cmds.createNode
        id (int): Unique ID from Autodesk (see Ids above)
        version (tuple, optional): Optional version number for plug-in node
        attributes (tuple, optional): Attributes of node
        defaults (dict, optional): Dictionary of default values

    """

    __metaclass__ = MetaNode

    typeid = -1
    name = "defaultNode"
    version = (0, 0)
    attributes = list()
    affects = dict()
    ranges = dict()
    defaults = {}


class Locator(omui.MPxLocatorNode):
    """Abstract baseclass for a Maya locator

    Attributes:
        name (str): Name used in e.g. cmds.createNode
        id (int): Unique ID from Autodesk (see Ids above)
        version (tuple, optional): Optional version number for plug-in node
        attributes (tuple, optional): Attributes of node
        defaults (dict, optional): Dictionary of default values

    """

    __metaclass__ = MetaNode

    name = "defaultNode"
    typeid = -1
    classification = "drawdb/geometry/custom"
    version = (0, 0)
    attributes = list()
    affects = dict()
    ranges = dict()
    defaults = {}


def initialize(Plugin, Manipulator=None):
    def _nodeInit():
        nameToAttr = {}
        for attr in Plugin.attributes:
            mattr = attr.create(Plugin)
            Plugin.addAttribute(mattr)
            nameToAttr[attr["name"]] = mattr

        for src, dst in Plugin.affects:
            Plugin.attributeAffects(nameToAttr[src], nameToAttr[dst])

        if Manipulator:
            om.MPxManipContainer.addToManipConnectTable(Plugin.id)

    def _nodeCreator():
        return Plugin()

    def initializePlugin(obj):
        version = ".".join(map(str, Plugin.version))
        plugin = om.MFnPlugin(obj, "WeightShift", version, "Any")

        try:
            if issubclass(Plugin, Node):
                plugin.registerNode(Plugin.name,
                                    Plugin.id,
                                    _nodeCreator,
                                    _nodeInit)
            elif issubclass(Plugin, Locator):
                plugin.registerNode(Plugin.name,
                                    Plugin.id,
                                    _nodeCreator,
                                    _nodeInit,
                                    om.MPxNode.kLocatorNode,
                                    Plugin.classification)

            else:
                raise TypeError("Unsupported subclass: '%s'" % Plugin)

        except Exception:
            raise

        else:
            # Maintain reference to original class
            InstalledPlugins.append(Plugin)

    return initializePlugin


def uninitialize(Plugin, Manipulator=None):
    def uninitializePlugin(obj):
        om.MFnPlugin(obj).deregisterNode(Plugin.id)

        if Manipulator:
            om.MFnPlugin(obj).deregisterNode(Manipulator.id)

    return uninitializePlugin
>>>>>>> 914f5ec5
<|MERGE_RESOLUTION|>--- conflicted
+++ resolved
@@ -4367,7 +4367,6 @@
 # --------------------------------------------------------
 
 
-<<<<<<< HEAD
 tAddDoubleLinear = om.MTypeId(0x4441444c)
 tAddMatrix = om.MTypeId(0x44414d58)
 tAngleBetween = om.MTypeId(0x4e414254)
@@ -4386,25 +4385,6 @@
 tTransform = om.MTypeId(0x5846524d)
 tTransformGeometry = om.MTypeId(0x5447454f)
 tWtAddMatrix = om.MTypeId(0x4457414d)
-=======
-AddDoubleLinear = om.MTypeId(0x4441444c)
-AddMatrix = om.MTypeId(0x44414d58)
-AngleBetween = om.MTypeId(0x4e414254)
-BlendShape = om.MTypeId(0x46424c53)
-MultMatrix = om.MTypeId(0x444d544d)
-AngleDimension = om.MTypeId(0x4147444e)
-BezierCurve = om.MTypeId(0x42435256)
-Camera = om.MTypeId(0x4443414d)
-Choice = om.MTypeId(0x43484345)
-Chooser = om.MTypeId(0x43484f4f)
-Condition = om.MTypeId(0x52434e44)
-Mesh = om.MTypeId(0x444d5348)
-NurbsCurve = om.MTypeId(0x4e435256)
-NurbsSurface = om.MTypeId(0x4e535246)
-Joint = om.MTypeId(0x4a4f494e)
-Transform = om.MTypeId(0x5846524d)
-TransformGeometry = om.MTypeId(0x5447454f)
-WtAddMatrix = om.MTypeId(0x4457414d)
 
 
 # --------------------------------------------------------
@@ -4580,5 +4560,4 @@
         if Manipulator:
             om.MFnPlugin(obj).deregisterNode(Manipulator.id)
 
-    return uninitializePlugin
->>>>>>> 914f5ec5
+    return uninitializePlugin